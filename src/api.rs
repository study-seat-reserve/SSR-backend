use crate::{
  database,
  model::{constant::*, *},
  utils::*,
};

use bcrypt::{hash, verify, DEFAULT_COST};
use rocket::{get, http::Status, post, serde::json::Json, State};
use sqlx::{Pool, Sqlite};
use uuid::Uuid;
use validator::Validate;

// 註冊
#[post("/api/register", format = "json", data = "<user>")]
pub async fn register(
  pool: &State<Pool<Sqlite>>,
  user: Json<user::RegisterRequest>,
) -> Result<String, Status> {
  handle_validator(user.validate())?;

  let data: user::RegisterRequest = user.into_inner();
  let user_name = data.user_name;
  let password = data.password;
  let email = data.email;

  log::info!("Handling registration for user: {}", user_name);

  let password_hash = handle(hash(password, DEFAULT_COST), "Hashing password")?;
  let verification_token = Uuid::new_v4().to_string();
  let user_role = user::UserRole::RegularUser;
  let verified = false;

  let user_info = user::UserInfo {
    user_name: user_name.clone(),
    email: email.clone(),
    password_hash: password_hash,
    user_role: user_role,
    verified: verified,
    verification_token: verification_token.clone(),
  };

  database::user::insert_new_user_info(pool.inner(), user_info).await?;

  send_verification_email(&email, &verification_token)?;

  let token = create_resend_verification_token(&email, &verification_token, false)
    .map_err(|_| Status::InternalServerError)?;

  log::info!("Finished registration for user: {}", user_name);

  Ok(token)
}

#[get("/api/resend_verification")]
pub async fn resend_verification_email(
  claims: token::ResendVerificationClaim,
) -> Result<String, Status> {
  log::info!("Starting to process the resend verification email request");

  let email = claims.email;
  let verification_token = claims.verification_token;
  let expiration = claims.expiration;
  let now: i64 = get_now().timestamp();

  // 超過規定時間才可以重發驗證郵件
  if now <= expiration {
    log::warn!("Not yet reached the time limit for resending verification email, request denied");
    return Err(Status::BadRequest);
  }

  // 重發驗證信
  send_verification_email(&email, &verification_token)?;

  // 重新生成JWT token(is_resend設定為true) -> 重新計算重發驗證信的冷卻時間
  let token = create_resend_verification_token(&email, &verification_token, true)
    .map_err(|_| Status::InternalServerError)?;

  log::info!("Resend verification email to address: {}", &email);
  Ok(token)
}

#[get("/api/verify?<verification_token>")]
pub async fn email_verify(
  pool: &State<Pool<Sqlite>>,
  verification_token: String,
) -> Result<String, Status> {
  log::info!("Verifying email for token: {}", verification_token);

  database::user::update_user_verified_by_token(pool.inner(), &verification_token).await?;

  log::info!(
    "Email verification completed for token: {}",
    verification_token
  );

  Ok("Your email has been successfully verified.".to_string())
}

// 登入
#[post("/api/login", data = "<creds>")]
pub async fn login(
  pool: &State<Pool<Sqlite>>,
  creds: Json<user::LoginRequest>,
) -> Result<String, Status> {
  handle_validator(creds.validate())?;
  let user_info = database::user::get_user_info(pool.inner(), &creds.user_name).await?;

  log::info!(
    "Processing the login request for user: {}",
    &user_info.user_name
  );

  let password_matches =
    verify(&creds.password, &user_info.password_hash).map_err(|_| Status::InternalServerError)?;

  if !password_matches {
    log::warn!("Password is incorrect");
    return Err(Status::Unauthorized);
  }

  if !&user_info.verified {
    log::warn!("The user's email has not been verified");
    return Err(Status::BadRequest);
  }

  let is_in_blacklist =
    database::user::is_user_in_blacklist(pool.inner(), &user_info.user_name).await?;

  if is_in_blacklist {
    log::warn!(
      "User '{}' is currently in the blacklist.",
      &user_info.user_name
    );
    return Err(Status::Forbidden);
  }

  let token = create_userinfo_token(&user_info.user_name, user_info.user_role)
    .map_err(|_| Status::InternalServerError)?;

  log::info!("User: {} login successful", user_info.user_name);

  Ok(token)
}

// 查詢當前所有位置狀態
/*
如果座位(Seats)不可用，則該座位的狀態為Unavailable
如果特定時間被包含在某筆預約中，則則該座位的狀態為Borrowed
否則為Available
*/
#[get("/api/show_status")]
pub async fn show_current_seats_status(pool: &State<Pool<Sqlite>>) -> Result<String, Status> {
  log::info!("Show current seats status");

  let now: i64 = get_now().timestamp();
  let all_seats_status: seat::AllSeatsStatus;

  if database::timeslot::is_within_unavailable_timeslot(pool.inner(), now).await? {
    log::warn!(
      "The time: {} is within an unavailable timeslot",
      time_to_string(now)?
    );

    let mut seats_vec = Vec::<seat::SeatStatus>::new();

    for seat in 1..NUMBER_OF_SEATS {
      seats_vec.push(seat::SeatStatus {
        seat_id: seat,
        status: seat::Status::Unavailable,
      })
    }
    all_seats_status = seat::AllSeatsStatus { seats: seats_vec };
  } else {
    all_seats_status = database::seat::get_all_seats_status(pool.inner(), now).await?;
  }

  let json = handle(
    serde_json::to_string(&all_seats_status),
    "Serialize the data as a String of JSON",
  )?;

  log::info!("Show current seats status successfully");

  Ok(json)
}

// 查詢當前所有位置狀態 + filter
/*
如果給定的時間段中有重疊到被預約的時段則回傳
Borrowed
否則回傳
Available
*/
#[get("/api/show_status/<start_time>/<end_time>")]
pub async fn show_seats_status_in_specific_timeslots(
  pool: &State<Pool<Sqlite>>,
  start_time: i64,
  end_time: i64,
) -> Result<String, Status> {
  log::info!("Show seats status by time");
  validate_datetime(start_time, end_time)?;

  let all_seats_status =
    database::seat::get_seats_status_in_specific_timeslots(pool.inner(), start_time, end_time)
      .await?;

  let json = handle(
    serde_json::to_string(&all_seats_status),
    "Serialize the data as a String of JSON",
  )?;

  log::info!("Show seats status by time successfully");

  Ok(json)
}

// 查詢當前特定位置預約狀態
#[get("/api/show_reservations/<seat_id>/<start_time>/<end_time>")]
pub async fn show_seat_reservations(
  pool: &State<Pool<Sqlite>>,
  seat_id: u16,
  start_time: i64,
  end_time: i64,
) -> Result<String, Status> {
  log::info!("Show reservations of seat: {}", seat_id);

  validate_seat_id(seat_id)?;

  let timeslots =
    database::seat::get_seat_reservations(pool.inner(), start_time, end_time, seat_id).await?;

  let json = handle(
    serde_json::to_string(&timeslots),
    "Serialize the data as a String of JSON",
  )?;

  log::info!("Show reservations of seat: {} successfully", seat_id);

  Ok(json)
}

// 預約座位
#[post("/api/reserve", format = "json", data = "<insert_reservation>")]
pub async fn reserve_seat(
  pool: &State<Pool<Sqlite>>,
  claims: token::UserInfoClaim,
  insert_reservation: Json<reservation::InsertReservationRequest>,
) -> Result<(), Status> {
  handle_validator(insert_reservation.validate())?;

  let data: reservation::InsertReservationRequest = insert_reservation.into_inner();
  let seat_id = data.seat_id;
  let start_time = data.start_time;
  let end_time = data.end_time;
  let user_name = claims.user;

  log::info!("Reserving a seat :{} for user: {}", seat_id, user_name);

  if !database::seat::is_seat_available(pool.inner(), seat_id).await? {
    log::warn!("The seat: {} is unavailable", seat_id);
    return Err(Status::BadRequest);
  }

  if database::timeslot::is_overlapping_with_unavailable_timeslot(
    pool.inner(),
    start_time,
    end_time,
  )
  .await?
  {
    log::warn!(
      "The start_time: {} end_time: {} is overlapping unavailable timeslot",
      start_time,
      end_time
    );
    return Err(Status::BadRequest);
  }

  let date = timestamp_to_naive_datetime(start_time)?.date();

  if database::reservation::check_unfinished_reservations(pool.inner(), &user_name, date).await? {
    log::warn!("Found ongoing reservation not yet completed");
    return Err(Status::BadRequest);
  }

  database::reservation::reserve_seat(pool.inner(), &user_name, seat_id, start_time, end_time)
    .await?;

  log::info!(
    "Seat: {} reserved successfully for user: {}",
    seat_id,
    user_name
  );

  Ok(())
}

// 修改預約時段
#[post(
  "/api/update_reservation",
  format = "json",
  data = "<update_reservation>"
)]
pub async fn update_reservation(
  pool: &State<Pool<Sqlite>>,
  claims: token::UserInfoClaim,
  update_reservation: Json<reservation::UpdateReservationRequest>,
) -> Result<(), Status> {
  handle_validator(update_reservation.validate())?;

  let data: reservation::UpdateReservationRequest = update_reservation.into_inner();
  let start_time = data.start_time;
  let end_time = data.end_time;
  let new_start_time = data.new_start_time;
  let new_end_time = data.new_end_time;
  let user_name = claims.user;

  log::info!("Updating reservation for user: {}", user_name);

  if database::timeslot::is_overlapping_with_unavailable_timeslot(
    pool.inner(),
    new_start_time,
    new_end_time,
  )
  .await?
  {
    return Err(Status::BadRequest);
  }

  database::reservation::update_reservation_time(
    pool.inner(),
    &user_name,
    start_time,
    end_time,
    new_start_time,
    new_end_time,
  )
  .await?;

  log::info!("Reservation for user: {} updated successfully", user_name);

  Ok(())
}

// 刪除預約時段
#[post(
  "/api/delete_reservation",
  format = "json",
  data = "<delete_reservation>"
)]
pub async fn delete_reservation_time(
  pool: &State<Pool<Sqlite>>,
  claims: token::UserInfoClaim,
  delete_reservation: Json<reservation::DeleteReservationRequest>,
) -> Result<(), Status> {
  handle_validator(delete_reservation.validate())?;

  let data: reservation::DeleteReservationRequest = delete_reservation.into_inner();
  let start_time = data.start_time;
  let end_time = data.end_time;
  let user_name = claims.user;

  log::info!("Deleting reservation for user: {}", user_name);

  database::reservation::delete_reservation_time(pool.inner(), &user_name, start_time, end_time)
    .await?;

  log::info!("Reservation for user: {} deleted successfully", user_name);

  Ok(())
}

// 顯示使用者預約時段
#[get("/api/user_reservations")]
pub async fn display_user_reservations(
  pool: &State<Pool<Sqlite>>,
  claims: token::UserInfoClaim,
) -> Result<Json<Vec<reservation::Reservation>>, Status> {
  let user_name = claims.user;

  log::info!("Displaying the user's reservations");

  let reservations = database::reservation::get_user_reservations(pool.inner(), &user_name).await?;

  log::info!("Displaying the user's reservations successfully");

  Ok(Json(reservations))
}

// 設定不可預約時間
#[post("/api/set_timeslots", format = "json", data = "<time_slot>")]
pub async fn set_unavailable_timeslots(
  pool: &State<Pool<Sqlite>>,
  claims: token::UserInfoClaim,
  time_slot: Json<timeslot::TimeSlot>,
) -> Result<(), Status> {
  handle_validator(time_slot.validate())?;

  let user_name = claims.user;
  if claims.role != user::UserRole::Admin {
    log::warn!(
      "Unauthorized attempt to set unavailable timeslots by user: {}",
      &user_name
    );
    return Err(Status::Unauthorized);
  }

  let start_time = time_slot.start_time;
  let end_time = time_slot.end_time;

  log::info!(
    "Setting unavailable timeslot start_time: {:?}, end_time: {:?}",
    start_time,
    end_time
  );

  database::timeslot::insert_unavailable_timeslot(pool.inner(), start_time, end_time).await?;

  log::info!("Unavailable timeslot set successfully");
  Ok(())
}

// 設定不可使用座位
#[post(
  "/api/set_seat_availability",
  format = "json",
  data = "<seat_availability>"
)]
pub async fn set_seat_availability(
  pool: &State<Pool<Sqlite>>,
  claims: token::UserInfoClaim,
  seat_availability: Json<seat::SeatAvailabilityRequest>,
) -> Result<(), Status> {
  handle_validator(seat_availability.validate())?;

  let user_name = claims.user;
  if claims.role != user::UserRole::Admin {
    log::warn!(
      "Unauthorized attempt to set seat availability by user: {}",
      &user_name
    );
    return Err(Status::Unauthorized);
  }

  let seat_id = seat_availability.seat_id;
  let available = seat_availability.available;

  log::info!(
    "Setting seat availability seat_id: {:?}, available: {:?}",
    seat_id,
    available
  );

  database::seat::update_seat_availability(pool.inner(), seat_id, available).await?;

  log::info!("Seat availability set successfully");
  Ok(())
}

<<<<<<< HEAD
/*
管理者設定unavaliable time slot
管理者設定座位avaliable
黑名單
*/

// fn register -> O
// fn resend_verification_email
// fn email_verify
// fn login -> O
// fn show_current_seats_status
// fn show_seats_status_in_specific_timeslots
// fn show_seat_reservations
// fn reserve_seat
// fn update_reservation
// fn delete_reservation_time
// fn display_user_reservations
// fn set_unavailable_timeslots
// fn set_seat_availability

#[cfg(test)]
mod tests {

  use crate::utils;

  use super::*;
  use crate::model::reservation;
  use rocket::http::ContentType;
  use rocket::http::Status as HttpStatus;
  use rocket::http::Status;
  use rocket::local::blocking::Client;
  use rocket::serde::json::json;
  use rocket::uri;
  use sqlx::SqlitePool;

  #[test]
  fn test_register() {
    // Valid
    let client = Client::tracked(rocket::build()).expect("valid rocket instance");
    let base_url = get_base_url();

    let user_data = json!({
        "user_name": "istestuser",
        "password": "istestpassword123",
        "email": "istest@email.ntou.edu.tw",
    });

    let response = client
      .post(format!("{}/api/register", base_url))
      .header(rocket::http::ContentType::JSON)
      .body(user_data.to_string())
      .dispatch();

    assert_eq!(response.status(), Status::Ok);

    // Invalid
    let client = Client::tracked(rocket::build()).expect("valid rocket instance");
    let base_url = get_base_url();

    let user_data = json!({
        "user_name": "istestuser",
        "password": "test",
        "email": "istest@email.ntou.edu.tw",
    });

    let response = client
      .post(format!("{}/api/register", base_url))
      .header(rocket::http::ContentType::JSON)
      .body(user_data.to_string())
      .dispatch();

    assert_eq!(response.status(), Status::InternalServerError); // HttpStatus::Ok

    let client = Client::tracked(rocket::build()).expect("valid rocket instance");
    let base_url = get_base_url();

    let invalid_user_data = json!({
        "user_name": "",
        "password": "istestpassword123",
        "email": "istest@email.ntou.edu.tw",
    });

    let response = client
      .post(format!("{}/api/register", base_url))
      .header(rocket::http::ContentType::JSON)
      .body(invalid_user_data.to_string())
      .dispatch();

    assert_eq!(response.status(), HttpStatus::UnprocessableEntity);
  }

  #[tokio::test]
  async fn test_resend_verification_email() {
    let email = "test@email.ntou.edu.tw".to_string();
    let verification_token = "testtoken".to_string();
    let expiration = utils::get_now().timestamp() + 60;

    let claims = token::ResendVerificationClaim {
      email: email.clone(),
      verification_token: verification_token.clone(),
      expiration: expiration,
      exp: 12345678,
    };
    // let req = LocalRequest::with_header("Authorization", "Bearer dummytoken").to_request();

    // let res = claims.from_request(&req).await;
    // assert!(res.is_success());
    // let claims = res.unwrap();

    // let result = resend_verification_email(claims).await;

    // assert!(result.is_ok());

    // let email_address = std::env::var("EMAIL_ADDRESS").unwrap();
    // assert_eq!(email_address, "nick20030829@gmail.com");
    // assert_eq!(1, mails_sent()); // 寄信數量應為1

    // let token = result.unwrap();
    // let new_claims = token::UserInfoClaim::verify_jwt(&token).unwrap();

    // assert_eq!(new_claims.email, email);
    // assert_eq!(new_claims.verification_token, verification_token);
    // assert!(new_claims.expiration > expiration); //冷卻時間應該增加
  }

  #[test]
  fn test_email_verify() {
    let client = Client::tracked(rocket::build()).expect("valid rocket instance");
    let base_url = get_base_url();

    let verification_token = "248959e3-04be-4f97-bae0-95c7aeb5279d".to_string();

    let response = client
      .get(format!(
        "{}/api/verify?verification_token={}",
        base_url, verification_token
      ))
      .dispatch();

    assert_eq!(response.status(), Status::Ok);
    assert!(response
      .into_string()
      .unwrap()
      .contains("Your email has been successfully verified"));

    // 遺失 token
    let client = Client::tracked(rocket::build()).expect("valid rocket instance");
    let base_url = get_base_url();

    let response = client.get(format!("{}/api/verify", base_url)).dispatch();

    assert_eq!(response.status(), Status::BadRequest);

    // 驗證失敗
    let client = Client::tracked(rocket::build()).expect("valid rocket instance");
    let base_url = get_base_url();

    let invalid_token = "invalid-token";

    let response = client
      .get(format!(
        "{}/api/verify?verification_token={}",
        base_url, invalid_token
      ))
      .dispatch();

    assert_eq!(response.status(), Status::NotFound);
  }

  #[tokio::test]
  async fn test_login() {
    let client = Client::tracked(rocket::build()).unwrap();

    // 正確登入
    let user = json!({
      "user_name": "testuser",
      "password": "password123"
    });

    let response = client
      .post("/api/login")
      .header(ContentType::JSON)
      .json(&user)
      .dispatch();

    assert_eq!(response.status(), Status::Ok);

    // 錯誤密碼
    let wrong_password = json!({
       "user_name": "testuser",
       "password": "wrongpassword"
    });

    let response = client
      .post("/api/login")
      .header(ContentType::JSON)
      .json(&wrong_password)
      .dispatch();

    assert_eq!(response.status(), Status::Unauthorized);

    // 未驗證用戶
    let unverified = json!({
      "user_name": "unverified",
      "password": "password123"
    });

    let response = client
      .post("/api/login")
      .header(ContentType::JSON)
      .json(&unverified)
      .dispatch();

    assert_eq!(response.status(), Status::BadRequest);

    // Error
    let client = Client::tracked(rocket::build()).unwrap();

    let no_username = json!({
       "user_name": "",
       "password": "password"
    });

    let response = client
      .post("/api/login")
      .header(ContentType::JSON)
      .json(&no_username)
      .dispatch();

    assert_eq!(response.status(), Status::UnprocessableEntity);

    let no_password = json!({
       "user_name": "testuser",
       "password": ""
    });

    let response = client
      .post("/api/login")
      .header(ContentType::JSON)
      .json(&no_password)
      .dispatch();

    assert_eq!(response.status(), Status::UnprocessableEntity);
  }

  ////////////////////////////////////////////////////////////////////////
  #[tokio::test]
  async fn test_show_current_seats_status() {
    let pool = SqlitePool::connect("sqlite::memory:").await.unwrap();

    let rocket = rocket::build().manage(pool.clone());
    let client = Client::tracked(rocket).expect("valid rocket instance");
    let response = client.get("/api/show_status").dispatch();

    assert_eq!(response.status(), Status::Ok);

    let body: seat::AllSeatsStatus =
      serde_json::from_str(&response.into_string().unwrap()).unwrap();

    assert_eq!(body.seats.len(), (NUMBER_OF_SEATS - 1) as usize);

    for seat_status in body.seats {
      match seat_status.status {
        seat::Status::Available => {
          assert!(seat_status.seat_id > 0);
        }
        seat::Status::Borrowed => {
          assert!(seat_status.seat_id > 0);
        }
        seat::Status::Unavailable => {
          assert!(seat_status.seat_id > 0);
        }
      }
    }
  }

  #[tokio::test]
  async fn test_show_seats_status_in_specific_timeslots() {
    // let rocket = rocket::build();
    // let client = Client::tracked(rocket).expect("valid rocket instance");

    // let pool = SqlitePool::connect("sqlite::memory:").await.unwrap();
    // let pool = rocket.manage(pool);

    // let start_time = 1672531200;
    // let end_time = 1672534800;

    // let response = client
    //   .get(uri!(show_seats_status_in_specific_timeslots: pool.inner(), start_time, end_time))
    //   .dispatch();

    // assert_eq!(response.status(), Status::Ok);

    // let result: seat::AllSeatsStatus =
    //   serde_json::from_str(&response.into_string().unwrap()).unwrap();

    // assert_eq!(
    //   result.seats.len(),
    //   usize::from(constant::NUMBER_OF_SEATS - 1)
    // );

    // for seat in result.seats {
    //   assert!(seat.seat_id > 0 && seat.seat_id <= NUMBER_OF_SEATS); // 座位號碼正確性

    //   match seat.status {
    //     seat::Status::Available => (),
    //     seat::Status::Borrowed => (),
    //     seat::Status::Unavailable => (),
    //     _ => panic!("Invalid seat status"),
    //   }
    // }
  }

  #[tokio::test]
  async fn test_show_seat_reservations() {
    // let rocket = rocket::build();
    // let client = Client::tracked(rocket).expect("valid rocket instance");
    // let pool = SqlitePool::connect_lazy("sqlite::memory:").expect("in-memory database");

    // let mut conn = pool.acquire().await.expect("acquire connection");
    // sqlx::query("INSERT INTO Seats (seat_id, available) VALUES (1, 1)")
    //   .execute(&mut *conn)
    //   .await
    //   .expect("insert seat");

    // sqlx::query(
    //   "INSERT INTO Reservations (seat_id, start_time, end_time) VALUES (1, 1672531200, 1672534800)",
    // )
    // .execute(&mut *conn)
    // .await
    // .expect("insert reservation");

    // let seat_id = 1;
    // let start_time = 1672530000;
    // let end_time = 1672536000;

    // let response = client
    //   .get(uri!(show_seat_reservations: *pool, seat_id, start_time, end_time))
    //   .dispatch();

    // assert_eq!(response.status(), Status::Ok);

    // let body: Vec<(i64, i64)> = serde_json::from_str(&response.into_string().unwrap()).unwrap();
    // assert_eq!(body, vec![(1672531200, 1672534800)]);
  }

  #[tokio::test]
  async fn test_reserve_seat() {}

  #[tokio::test]
  async fn test_update_reservation() {
    let rocket = rocket::build();
    let client = Client::tracked(rocket).expect("valid rocket instance");

    // 初始化資料庫連線池
    let pool = SqlitePool::connect("sqlite::memory:").await.unwrap();
    let pool = rocket.manage(pool);

    // 準備測試資料
    let user_name = "testuser";
    let user_role = user::UserRole::RegularUser;
    let exp = 1234567890;

    let start_time = 1234567890;
    let end_time = 1234567899;
    let new_start_time = 1234567901;
    let new_end_time = 1234567999;

    let update_reservation = reservation::UpdateReservationRequest {
      start_time,
      end_time,
      new_start_time,
      new_end_time,
    };

    let user_claims = token::UserInfoClaim {
      user: user_name.to_string(),
      role: user_role,
      exp,
    };

    sqlx::query!(
      "INSERT INTO Reservations (user_name, seat_id, start_time, end_time)
     VALUES (?, 1, datetime(?, '+8 hours'), datetime(?, '+8 hours'))",
      user_name,
      start_time,
      end_time
    )
    .execute(&pool)
    .await
    .unwrap();

    // 呼叫測試函數
    let response = client
      .post("/api/update_reservation")
      .header(ContentType::JSON)
      .json(&update_reservation)
      .dispatch();

    // 檢查返回結果
    assert_eq!(response.status(), Status::Ok);

    // 檢查資料庫資料是否正確更新
    let rows = sqlx::query!(
      "SELECT start_time, end_time 
     FROM Reservations 
     WHERE user_name = ?",
      user_name
    )
    .fetch_all(&pool)
    .await
    .unwrap();

    assert_eq!(rows.len(), 1);
    assert_eq!(rows[0].start_time, new_start_time.to_string());
    assert_eq!(rows[0].end_time, new_end_time.to_string());
  }

  #[tokio::test]
  async fn test_delete_reservation_time() {
    let pool = SqlitePool::connect("sqlite::memory:").await.unwrap();

    // 準備測試資料
    let user_name = "test_user";
    let user_role = user::UserRole::RegularUser;
    let exp = 1234567890;

    let start_time = 1234567890;
    let end_time = 1234567899;

    let delete_reservation = reservation::DeleteReservationRequest {
      start_time,
      end_time,
    };

    let user_claims = token::UserInfoClaim {
      user: user_name.to_string(),
      role: user_role,
      exp,
    };

    sqlx::query!(
      "INSERT INTO Reservations (user_name, seat_id, start_time, end_time)
     VALUES (?, 1, datetime(?, '+8 hours'), datetime(?, '+8 hours'))",
      user_name,
      start_time,
      end_time
    )
    .execute(&pool)
    .await
    .unwrap();

    // let result = delete_reservation_time(
    //   &rocket::State::from(pool.clone()),
    //   user_claims,
    //   Json(delete_reservation),
    // )
    // .await;

    // // 檢查返回結果
    // assert!(result.is_ok());

    let rows = sqlx::query!(
    "SELECT * FROM Reservations WHERE user_name = ? AND start_time = datetime(?, '+8 hours') AND end_time = datetime(?, '+8 hours')",
    user_name, start_time, end_time
  )
  .fetch_all(&pool)
  .await
  .unwrap();

    assert_eq!(rows.len(), 0);
  }

  #[rocket::async_test]
  async fn test_display_user_reservations() {
    // let database_url = ":memory:";
    // let pool = SqlitePool::connect(&database_url).await;
    // std::env::set_var("DATABASE_URL", database_url);
    // rocket::custom(rocket::Config::from_env("test"))
    //   .manage(pool)
    //   .launch();

    // let client = Client::tracked(rocket()).unwrap();

    // let user_name = "test_user";
    // let start_time = 1672531200;
    // let end_time = 1672534800;

    // let insert_request = InsertReservationRequest {
    //   seat_id: 1,
    //   start_time,
    //   end_time,
    // };

    // reserve_seat(&client.rocket().state(), user_name, insert_request)
    //   .await
    //   .unwrap();

    // let response = client
    //   .get(format!("/api/user_reservations"))
    //   .header(ContentType::JSON)
    //   .dispatch();

    // assert_eq!(response.status(), Status::Ok);

    // let reservations: Vec<Reservation> =
    //   serde_json::from_str(&response.into_string().unwrap()).unwrap();

    // assert!(!reservations.is_empty());

    // let retrieved_reservation = &reservations[0];
    // assert_eq!(retrieved_reservation.seat_id, insert_request.seat_id);
  }
<<<<<<< HEAD

  #[tokio::test]
  async fn test_set_unavailable_timeslots() {}

  #[tokio::test]
  async fn test_set_seat_availability() {}
=======
=======
// 設定黑名單
#[post("/api/set_blacklist", format = "json", data = "<ban_request>")]
pub async fn add_user_to_blacklist(
  pool: &State<Pool<Sqlite>>,
  claims: token::UserInfoClaim,
  ban_request: Json<user::BanRequest>,
) -> Result<(), Status> {
  handle_validator(ban_request.validate())?;

  let user_name = claims.user;
  if claims.role != user::UserRole::Admin {
    log::warn!(
      "Unauthorized attempt to add user to blacklist by user: {}",
      &user_name
    );
    return Err(Status::Unauthorized);
  }

  let user_name_to_ban = &ban_request.user_name;
  let start_time = ban_request.start_time;
  let end_time = ban_request.end_time;

  log::info!(
    "Adding user to blacklist with start_time: {:?}, end_time: {:?}",
    start_time,
    end_time
  );

  let is_user_in_blacklist =
    database::user::is_user_in_blacklist(pool.inner(), user_name_to_ban).await?;
  if is_user_in_blacklist {
    database::user::delete_user_from_blacklist(pool.inner(), user_name_to_ban).await?;
  }

  database::user::insert_user_to_blacklist(pool.inner(), user_name_to_ban, start_time, end_time)
    .await?;

  log::info!("Add user to blacklist successfully");
  Ok(())
}

// 將使用者移除黑名單
#[post("/api/remove_blacklist", format = "json", data = "<unban_request>")]
pub async fn remove_user_from_blacklist(
  pool: &State<Pool<Sqlite>>,
  claims: token::UserInfoClaim,
  unban_request: Json<user::UnBanRequest>,
) -> Result<(), Status> {
  let user_name = claims.user;
  if claims.role != user::UserRole::Admin {
    log::warn!(
      "Unauthorized attempt to remove user from blacklist by user: {}",
      &user_name
    );
    return Err(Status::Unauthorized);
  }

  let user_name_to_unban = &unban_request.user_name;

  log::info!("Removing user from blacklist");

  database::user::delete_user_from_blacklist(pool.inner(), user_name_to_unban).await?;

  log::info!("Remove user from blacklist successfully");
  Ok(())
>>>>>>> b4474a6bddcbbfe335b8af6bd58aa17900b58492
>>>>>>> d908f734
}<|MERGE_RESOLUTION|>--- conflicted
+++ resolved
@@ -457,7 +457,72 @@
   Ok(())
 }
 
-<<<<<<< HEAD
+#[post("/api/set_blacklist", format = "json", data = "<ban_request>")]
+pub async fn add_user_to_blacklist(
+  pool: &State<Pool<Sqlite>>,
+  claims: token::UserInfoClaim,
+  ban_request: Json<user::BanRequest>,
+) -> Result<(), Status> {
+  handle_validator(ban_request.validate())?;
+
+  let user_name = claims.user;
+  if claims.role != user::UserRole::Admin {
+    log::warn!(
+      "Unauthorized attempt to add user to blacklist by user: {}",
+      &user_name
+    );
+    return Err(Status::Unauthorized);
+  }
+
+  let user_name_to_ban = &ban_request.user_name;
+  let start_time = ban_request.start_time;
+  let end_time = ban_request.end_time;
+
+  log::info!(
+    "Adding user to blacklist with start_time: {:?}, end_time: {:?}",
+    start_time,
+    end_time
+  );
+
+  let is_user_in_blacklist =
+    database::user::is_user_in_blacklist(pool.inner(), user_name_to_ban).await?;
+  if is_user_in_blacklist {
+    database::user::delete_user_from_blacklist(pool.inner(), user_name_to_ban).await?;
+  }
+
+  database::user::insert_user_to_blacklist(pool.inner(), user_name_to_ban, start_time, end_time)
+    .await?;
+
+  log::info!("Add user to blacklist successfully");
+  Ok(())
+}
+
+// 將使用者移除黑名單
+#[post("/api/remove_blacklist", format = "json", data = "<unban_request>")]
+pub async fn remove_user_from_blacklist(
+  pool: &State<Pool<Sqlite>>,
+  claims: token::UserInfoClaim,
+  unban_request: Json<user::UnBanRequest>,
+) -> Result<(), Status> {
+  let user_name = claims.user;
+  if claims.role != user::UserRole::Admin {
+    log::warn!(
+      "Unauthorized attempt to remove user from blacklist by user: {}",
+      &user_name
+    );
+    return Err(Status::Unauthorized);
+  }
+
+  let user_name_to_unban = &unban_request.user_name;
+
+  log::info!("Removing user from blacklist");
+
+  database::user::delete_user_from_blacklist(pool.inner(), user_name_to_unban).await?;
+
+  log::info!("Remove user from blacklist successfully");
+  Ok(())
+
+}
 /*
 管理者設定unavaliable time slot
 管理者設定座位avaliable
@@ -703,7 +768,6 @@
     assert_eq!(response.status(), Status::UnprocessableEntity);
   }
 
-  ////////////////////////////////////////////////////////////////////////
   #[tokio::test]
   async fn test_show_current_seats_status() {
     let pool = SqlitePool::connect("sqlite::memory:").await.unwrap();
@@ -971,80 +1035,75 @@
     // let retrieved_reservation = &reservations[0];
     // assert_eq!(retrieved_reservation.seat_id, insert_request.seat_id);
   }
-<<<<<<< HEAD
 
   #[tokio::test]
   async fn test_set_unavailable_timeslots() {}
 
   #[tokio::test]
   async fn test_set_seat_availability() {}
-=======
-=======
-// 設定黑名單
-#[post("/api/set_blacklist", format = "json", data = "<ban_request>")]
-pub async fn add_user_to_blacklist(
-  pool: &State<Pool<Sqlite>>,
-  claims: token::UserInfoClaim,
-  ban_request: Json<user::BanRequest>,
-) -> Result<(), Status> {
-  handle_validator(ban_request.validate())?;
-
-  let user_name = claims.user;
-  if claims.role != user::UserRole::Admin {
-    log::warn!(
-      "Unauthorized attempt to add user to blacklist by user: {}",
-      &user_name
-    );
-    return Err(Status::Unauthorized);
-  }
-
-  let user_name_to_ban = &ban_request.user_name;
-  let start_time = ban_request.start_time;
-  let end_time = ban_request.end_time;
-
-  log::info!(
-    "Adding user to blacklist with start_time: {:?}, end_time: {:?}",
-    start_time,
-    end_time
-  );
-
-  let is_user_in_blacklist =
-    database::user::is_user_in_blacklist(pool.inner(), user_name_to_ban).await?;
-  if is_user_in_blacklist {
-    database::user::delete_user_from_blacklist(pool.inner(), user_name_to_ban).await?;
-  }
-
-  database::user::insert_user_to_blacklist(pool.inner(), user_name_to_ban, start_time, end_time)
-    .await?;
-
-  log::info!("Add user to blacklist successfully");
-  Ok(())
-}
-
-// 將使用者移除黑名單
-#[post("/api/remove_blacklist", format = "json", data = "<unban_request>")]
-pub async fn remove_user_from_blacklist(
-  pool: &State<Pool<Sqlite>>,
-  claims: token::UserInfoClaim,
-  unban_request: Json<user::UnBanRequest>,
-) -> Result<(), Status> {
-  let user_name = claims.user;
-  if claims.role != user::UserRole::Admin {
-    log::warn!(
-      "Unauthorized attempt to remove user from blacklist by user: {}",
-      &user_name
-    );
-    return Err(Status::Unauthorized);
-  }
-
-  let user_name_to_unban = &unban_request.user_name;
-
-  log::info!("Removing user from blacklist");
-
-  database::user::delete_user_from_blacklist(pool.inner(), user_name_to_unban).await?;
-
-  log::info!("Remove user from blacklist successfully");
-  Ok(())
->>>>>>> b4474a6bddcbbfe335b8af6bd58aa17900b58492
->>>>>>> d908f734
-}+
+  /////////////////////////////////////////////////////////////
+  // async fn test_show_seats_status_by_time_db_error() {
+  //   database::init_db();
+  //   let db_path = format!("{}/SSR.db3", utils::get_root());
+  //   std::fs::remove_file(db_path).unwrap();
+
+  //   let date = "2023-12-28";
+  //   let start_time = 10000;
+  //   let end_time = 12000;
+
+  //   let result = show_seats_status_by_time(date, start_time, end_time).await;
+
+  //   assert_eq!(result.unwrap_err(), Status::InternalServerError);
+  // }
+
+  // #[tokio::test]
+  // async fn test_show_seat_reservations_success() {
+  //   let date = "2023-12-28";
+  //   let seat_id = 125;
+
+  //   let result = show_seat_reservations(&date, seat_id).await;
+
+  //   assert!(result.is_ok());
+
+  //   let result_str = result.unwrap();
+  //   let timeslots: Vec<(u32, u32)> =
+  //     serde_json::from_str(&result_str).expect("Result should be timeslots JSON");
+
+  //   // 檢查 seat_id 相等
+  //   assert!(timeslots.iter().all(|(start, end)| start < end));
+  // }
+
+  // #[tokio::test]
+  // async fn test_show_seat_reservations_invalid_seat() {
+  //   let date = "2023-12-28";
+  //   let seat_id = 0; // 不存在的座位
+
+  //   let result = show_seat_reservations(&date, seat_id).await;
+
+  //   assert_eq!(result.unwrap_err(), Status::UnprocessableEntity);
+  // }
+
+  // #[tokio::test]
+  // async fn test_show_seat_reservations_invalid_date() {
+  //   let date = "2023-15-32"; // 不存在的日期
+  //   let seat_id = 120;
+
+  //   let result = show_seat_reservations(&date, seat_id).await;
+
+  //   assert_eq!(result.unwrap_err(), Status::UnprocessableEntity);
+  // }
+
+  // #[tokio::test]
+  // async fn test_show_seat_reservations_db_error() {
+  //   database::init_db();
+  //   let db_path = format!("{}/SSR.db3", utils::get_root());
+  //   std::fs::remove_file(db_path).unwrap();
+
+  //   let date = "2023-12-28";
+  //   let seat_id = 120;
+
+  //   let result = show_seat_reservations(&date, seat_id).await;
+
+  //   assert_eq!(result.unwrap_err(), Status::InternalServerError);
+  // }}
