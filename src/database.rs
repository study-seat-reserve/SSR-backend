<<<<<<< HEAD
use crate::{
  model::{
    constant::NUMBER_OF_SEATS,
    token::Claims,
    user::{UserInfo, UserRole},
    *,
  },
  utils::*,
};
use chrono::NaiveDate;
use rusqlite::{params, Connection, Result};

pub(crate) fn connect_to_db() -> Result<Connection> {
  log::debug!("Connecting to db");

  let path = format!("{}/SSR.db3", get_root());
  log::debug!("path={}", path);

  Connection::open(path)
}

// 初始化
pub fn init_db() {
  log::info!("Initializing db");

  let path: String = format!("{}/SSR.db3", get_root());
  log::debug!("path={}", path);

  let conn = Connection::open(path).unwrap_or_else(|e| {
    log::error!("Failed to open SQLite connection: {}", e);
    panic!("Failed to open SQLite connection");
  });

  conn
    .execute(
      "CREATE TABLE IF NOT EXISTS Seats (
         seat_id INTEGER PRIMARY KEY,
         available BOOLEAN NOT NULL,
         other_info TEXT
     )",
      [],
    )
    .unwrap_or_else(|e| {
      log::error!("Failed to create Seats table: {}", e);
      panic!("Failed to create Seats table");
    });

  init_seat_info(&conn);

  conn
    .execute(
      "CREATE TABLE IF NOT EXISTS Users (
         id INTEGER PRIMARY KEY AUTOINCREMENT,
         user_name TEXT NOT NULL UNIQUE,
         password_hash TEXT NOT NULL,
         email TEXT NOT NULL UNIQUE,
         user_role TEXT NOT NULL,
         verified BOOLEAN NOT NULL,
         verification_token TEXT
     )",
      [],
    )
    .unwrap_or_else(|e| {
      log::error!("Failed to create Users table: {}", e);
      panic!("Failed to create Users table");
    });

  conn
    .execute(
      "CREATE TABLE IF NOT EXISTS Reservations (
         user_name TEXT NOT NULL,
         seat_id INTEGER NOT NULL,
         date TEXT NOT NULL,
         start_time INTEGER NOT NULL,
         end_time INTEGER NOT NULL,
         PRIMARY KEY (user_name, Date),
         FOREIGN KEY(user_name) REFERENCES Users(user_name),
         FOREIGN KEY(seat_id) REFERENCES Seats(seat_id)
     )",
      [],
    )
    .unwrap_or_else(|e| {
      log::error!("Failed to create Reservations table: {}", e);
      panic!("Failed to create Reservations table");
    });

  conn
    .execute(
      "CREATE TABLE IF NOT EXISTS UnavailableTimeSlots (
         date TEXT NOT NULL,
         start_time INTEGER NOT NULL,
         end_time INTEGER NOT NULL,
         PRIMARY KEY (date, start_time, end_time)
     )",
      [],
    )
    .unwrap_or_else(|e| {
      log::error!("Failed to create UnavailableTimeSlots table: {}", e);
      panic!("Failed to create UnavailableTimeSlots table");
    });

  log::info!("successfully initialized db");
}

fn init_seat_info(conn: &Connection) {
  let count: u16 = conn
    .query_row("SELECT COUNT(*) FROM Seats", [], |row| row.get(0))
    .unwrap_or_else(|e| {
      log::error!("Failed to create TimeSlots table: {}", e);
      panic!("Failed to create TimeSlots table: {}", e);
    });

  if count <= constant::NUMBER_OF_SEATS {
    log::info!("Initializing Seats table");

    for i in (count + 1)..=constant::NUMBER_OF_SEATS {
      conn
        .execute(
          "INSERT INTO Seats (seat_id, available, other_info) VALUES (?1, ?2, ?3)",
          params![i, true, ""],
        )
        .unwrap_or_else(|e| {
          log::error!("Failed to initialize Seats table: {}", e);
          panic!("Failed to initialize Seats table: {}", e);
        });
    }
  } else {
    log::error!("Failed to initialize Seats table: number of seat in table > NUMBER_OF_SEATS");
    panic!("Failed to initialize Seats table: number of seat in table > NUMBER_OF_SEATS");
  }
}

// 註冊
pub fn insert_new_user_info(
  user_name: &str,
  password_hash: &str,
  email: &str,
  verification_token: &str,
) -> Result<(), Status> {
  log::info!("Inserting new user information");

  let conn = handle(connect_to_db(), "Connecting to db")?;

  let user_role = user::UserRole::RegularUser.to_string();
  handle(
    conn.execute(
      "INSERT INTO Users (user_name, password_hash, email, user_role, verified, verification_token) VALUES (?1, ?2, ?3, ?4, ?5, ?6)",
      params![user_name, password_hash, email, user_role, false, verification_token],
    ),
    "Inserting new user information",
  )?;

  log::info!("Successfully inserted new user information");
  Ok(())
}

pub fn get_user_info(user_name: &str) -> Result<user::UserInfo, Status> {
  let conn = handle(connect_to_db(), "Connecting to db")?;

  let mut stmt = handle(
    conn.prepare(
      "SELECT *
      FROM Users
      WHERE user_name = ?",
    ),
    "Selecting user info",
  )?;

  let user_info = handle(
    stmt.query_row(params![user_name], |row| {
      Ok(user::UserInfo {
        user_name: row.get(1)?,
        password: row.get(2)?,
        email: row.get(3)?,
        user_role: row.get(4)?,
        verified: row.get(5)?,
      })
    }),
    "Query mapping",
  )?;

  Ok(user_info)
}

pub fn update_user_verified_by_token(verification_token: &str) -> Result<(), Status> {
  let conn = handle(connect_to_db(), "Connecting to db")?;

  let affected_rows = handle(
    conn.execute(
      "UPDATE Users SET verified = true WHERE verification_token = ?1",
      params![verification_token],
    ),
    "Updating user verified by verification_token",
  )?;

  if affected_rows == 0 {
    log::warn!("No Users found for updation");
    return Err(Status::NotFound);
  }

  Ok(())
}

pub fn insert_unavailable_timeslots(
  date: NaiveDate,
  timelosts: Vec<(u32, u32)>,
) -> Result<(), Status> {
  let mut conn = handle(connect_to_db(), "Connecting to db")?;
  let tx = handle(conn.transaction(), "Starting new transaction")?;

  for (start_time, end_time) in timelosts {
    handle(
      tx.execute(
        "INSERT INTO UnavailableTimeSlots (date, start_time, end_time) VALUES (?, ?, ?)",
        params![date, start_time, end_time],
      ),
      "Inserting new Reservation information",
    )?;
  }

  handle(tx.commit(), "Commiting transcation")?;

  Ok(())
}

// 查詢所有位置在特定時間點狀態
pub fn get_all_seats_status(date: NaiveDate, time: u32) -> Result<seat::AllSeatsStatus, Status> {
  let conn = handle(connect_to_db(), "Connecting to db")?;

  let mut stmt = handle(
    conn.prepare(
      "SELECT 
      Seats.seat_id,
      CASE
        WHEN Seats.available = 0 THEN 'Unavailable'
        WHEN Reservations.seat_id IS NULL THEN 'Available'
        ELSE 'Borrowed'
      END as ReservationStatus
    FROM 
      Seats
    LEFT JOIN Reservations ON 
      Seats.seat_id = Reservations.seat_id AND
      Reservations.date = ? AND
      Reservations.start_time <= ? AND
      Reservations.end_time > ?
      ",
    ),
    "Selecting seat_id",
  )?;

  let seat_status_iter = handle(
    stmt.query_map(params![date, time, time], |row| {
      let seat_id: u16 = row.get(0)?;
      let status_str: String = row.get(1)?;
      let status = match status_str.as_str() {
        "Available" => seat::Status::Available,
        "Borrowed" => seat::Status::Borrowed,
        "Unavailable" => seat::Status::Unavailable,
        _ => return Err(rusqlite::Error::InvalidQuery),
      };

      Ok(seat::SeatStatus {
        seat_id: seat_id,
        status: status,
      })
    }),
    "Query mapping",
  )?;

  let seats_vec: Vec<seat::SeatStatus> =
    handle(seat_status_iter.collect(), "Collecting seats status")?;

  let all_seats_status = seat::AllSeatsStatus { seats: seats_vec };

  Ok(all_seats_status)
}

pub fn get_seats_status_by_time(
  date: NaiveDate,
  start_time: u32,
  end_time: u32,
) -> Result<seat::AllSeatsStatus, Status> {
  let conn = handle(connect_to_db(), "Connecting to db")?;

  let mut stmt = handle(
    conn.prepare(
      "SELECT DISTINCT 
      Seats.seat_id,
      CASE
        WHEN Seats.available = 0 THEN 'Unavailable'
        WHEN Reservations.seat_id IS NULL THEN 'Available'
        ELSE 'Borrowed'
      END as ReservationStatus
    FROM 
      Seats
    LEFT JOIN Reservations ON 
      Seats.seat_id = Reservations.seat_id AND
      Reservations.date = ? AND
      (MAX(?, start_time) < MIN(?, end_time))
      ",
    ),
    "Selecting seat_id",
  )?;

  let seat_status_iter = handle(
    stmt.query_map(params![date, start_time, end_time], |row| {
      let seat_id: u16 = row.get(0)?;
      let status_str: String = row.get(1)?;
      let status = match status_str.as_str() {
        "Available" => seat::Status::Available,
        "Borrowed" => seat::Status::Borrowed,
        "Unavailable" => seat::Status::Unavailable,
        _ => return Err(rusqlite::Error::InvalidQuery),
      };

      Ok(seat::SeatStatus {
        seat_id: seat_id,
        status: status,
      })
    }),
    "Query mapping",
  )?;

  let seats_vec: Vec<seat::SeatStatus> =
    handle(seat_status_iter.collect(), "Collecting seats status")?;

  let all_seats_status = seat::AllSeatsStatus { seats: seats_vec };

  Ok(all_seats_status)
}

// 查詢特定位置狀態
pub fn get_seat_reservations(date: NaiveDate, seat_id: u16) -> Result<Vec<(u32, u32)>, Status> {
  let conn = handle(connect_to_db(), "Connecting to db")?;

  let mut stmt = handle(
    conn.prepare(
      "SELECT
      start_time, end_time
    FROM 
      Reservations
    Where
      date = ? AND seat_id = ?
      ",
    ),
    "Selecting date, start_time, end_time",
  )?;

  let timeslots_iter = handle(
    stmt.query_map(params![date, seat_id], |row| {
      let start_time: u32 = row.get(0)?;
      let end_time: u32 = row.get(1)?;

      Ok((start_time, end_time))
    }),
    "Query mapping",
  )?;

  let timeslots: Vec<(u32, u32)> = handle(
    timeslots_iter.collect(),
    "Collecting time slots in reservations",
  )?;

  Ok(timeslots)
}

// 預約座位
pub fn reserve_seat(
  user_name: &str,
  seat_id: u16,
  date: NaiveDate,
  start_time: u32,
  end_time: u32,
) -> Result<(), Status> {
  let mut conn = handle(connect_to_db(), "Connecting to db")?;
  let tx = handle(conn.transaction(), "Starting new transaction")?;
  let is_overlapping: bool;

  {
    let mut stmt = handle(
      tx.prepare(
        "SELECT EXISTS(
        SELECT 1 FROM Reservations
        WHERE date = ?
        AND  (MAX(?, start_time) < MIN(?, end_time))
      )",
      ),
      "Selecting overlaping reservations",
    )?;

    is_overlapping = handle(
      stmt.query_row(params![date, start_time, end_time], |row| row.get(0)),
      "Query mapping",
    )?;
  }

  if is_overlapping {
    log::warn!("Found overlapping reservation");

    handle(tx.rollback(), "Rolling back")?;
    return Err(Status::Conflict);
  }

  handle(
    tx.execute(
      "INSERT INTO Reservations (user_name, seat_id, date, start_time, end_time) VALUES (?1, ?2, ?3, ?4, ?5)",
      params![user_name, seat_id, date, start_time, end_time],
    ),
    "Inserting new Reservation information",
  )?;

  handle(tx.commit(), "Commiting transcation")?;

  Ok(())
}

pub fn update_reservation_time(
  user_name: &str,
  date: NaiveDate,
  new_start_time: u32,
  new_end_time: u32,
) -> Result<(), Status> {
  let mut conn = handle(connect_to_db(), "Connecting to db")?;
  let tx = handle(conn.transaction(), "Starting new transaction")?;
  let is_overlapping: bool;

  {
    let mut stmt = handle(
      tx.prepare(
        "SELECT EXISTS(
            SELECT 1 FROM Reservations
            WHERE user_name != ?
            AND date = ?
            AND  (MAX(?, start_time) < MIN(?, end_time))
        )",
      ),
      "Preparing to check for overlapping reservations",
    )?;

    is_overlapping = handle(
      stmt.query_row(
        params![user_name, date, new_start_time, new_end_time],
        |row| row.get(0),
      ),
      "Query mapping",
    )?;
  }

  if is_overlapping {
    log::warn!("Found overlapping reservation");

    handle(tx.rollback(), "Rolling back")?;
    return Err(Status::Conflict);
  }

  let affected_rows = handle(
    tx.execute(
      "UPDATE Reservations SET start_time = ?, end_time = ? WHERE user_name = ? AND date = ?",
      params![new_start_time, new_end_time, user_name, date],
    ),
    "Updating reservation",
  )?;

  if affected_rows == 0 {
    log::warn!("No reservation found for updation");

    handle(tx.rollback(), "Rolling back")?;
    return Err(Status::NotFound);
  } else {
    handle(tx.commit(), "Commiting transcation")?;
  }

  Ok(())
}

pub fn delete_reservation_time(user_name: &str, date: NaiveDate) -> Result<(), Status> {
  let conn = handle(connect_to_db(), "Connecting to db")?;

  let affected_rows = handle(
    conn.execute(
      "DELETE FROM Reservations WHERE user_name = ?1 AND date = ?2",
      params![user_name, date],
    ),
    "Deleting reservation",
  )?;

  if affected_rows == 0 {
    log::warn!("No reservation found for deletion");
    return Err(Status::NotFound);
  }

  Ok(())
}

pub fn get_user_reservations(user_name: &str) -> Result<Vec<reservation::Reservation>, Status> {
  let conn = handle(connect_to_db(), "Connecting to db")?;

  let date = get_today();

  let mut stmt = handle(
    conn
    .prepare("SELECT seat_id, date, start_time, end_time FROM Reservations WHERE user_name = ?1 AND date >= ?")
    ,"Selecting reservations")?;

  let reservations_iter = handle(
    stmt.query_map(params![user_name, date], |row| {
      Ok(reservation::Reservation {
        seat_id: row.get(0)?,
        date: row.get(1)?,
        start_time: row.get(2)?,
        end_time: row.get(3)?,
      })
    }),
    "Query mapping",
  )?;

  let reservations: Vec<reservation::Reservation> =
    handle(reservations_iter.collect(), "Collecting reservations")?;

  Ok(reservations)
}

pub fn is_overlapping_with_unavailable_timeslot(
  date: NaiveDate,
  start_time: u32,
  end_time: u32,
) -> Result<bool, Status> {
  log::info!(
    "Checking for overlapping timeslots on date: {}, start_time: {}, end_time: {}",
    date,
    start_time,
    end_time
  );
  let conn = handle(connect_to_db(), "Connecting to db")?;

  let mut stmt = handle(
    conn.prepare(
      "SELECT EXISTS(
        SELECT 1 FROM UnavailableTimeSlots
    WHERE date = ?
    AND (MAX(?, start_time) < MIN(?, end_time))
      )",
    ),
    "Selecting overlaping unavailable time slots",
  )?;

  let is_overlapping: bool = handle(
    stmt.query_row(params![date, start_time, end_time], |row| row.get(0)),
    "Query mapping",
  )?;

  Ok(is_overlapping)
}

pub fn is_within_unavailable_timeslot(date: NaiveDate, time: u32) -> Result<bool, Status> {
  let conn = handle(connect_to_db(), "Connecting to db")?;

  let mut stmt = handle(
    conn.prepare(
      "SELECT EXISTS(
        SELECT 1 FROM UnavailableTimeSlots
    WHERE date = ?
    AND start_time <= ? AND end_time > ?
      )",
    ),
    "Selecting overlaping unavailable time slots",
  )?;

  let is_within_timeslot: bool = handle(
    stmt.query_row(params![date, time, time], |row| row.get(0)),
    "Query mapping",
  )?;

  Ok(is_within_timeslot)
}

pub fn is_seat_available(seat_id: u16) -> Result<bool, Status> {
  let conn = handle(connect_to_db(), "Connecting to db")?;

  let available = handle(
    conn.query_row(
      "SELECT available FROM Seats WHERE seat_id = ?1",
      params![seat_id],
      |row| row.get(0),
    ),
    "Selecting available from Seats",
  )?;

  Ok(available)
}
=======
mod common;
pub mod init;
pub mod reservation;
pub mod seat;
pub mod timeslot;
pub mod user;
>>>>>>> ff87c62b
<|MERGE_RESOLUTION|>--- conflicted
+++ resolved
@@ -1,599 +1,6 @@
-<<<<<<< HEAD
-use crate::{
-  model::{
-    constant::NUMBER_OF_SEATS,
-    token::Claims,
-    user::{UserInfo, UserRole},
-    *,
-  },
-  utils::*,
-};
-use chrono::NaiveDate;
-use rusqlite::{params, Connection, Result};
-
-pub(crate) fn connect_to_db() -> Result<Connection> {
-  log::debug!("Connecting to db");
-
-  let path = format!("{}/SSR.db3", get_root());
-  log::debug!("path={}", path);
-
-  Connection::open(path)
-}
-
-// 初始化
-pub fn init_db() {
-  log::info!("Initializing db");
-
-  let path: String = format!("{}/SSR.db3", get_root());
-  log::debug!("path={}", path);
-
-  let conn = Connection::open(path).unwrap_or_else(|e| {
-    log::error!("Failed to open SQLite connection: {}", e);
-    panic!("Failed to open SQLite connection");
-  });
-
-  conn
-    .execute(
-      "CREATE TABLE IF NOT EXISTS Seats (
-         seat_id INTEGER PRIMARY KEY,
-         available BOOLEAN NOT NULL,
-         other_info TEXT
-     )",
-      [],
-    )
-    .unwrap_or_else(|e| {
-      log::error!("Failed to create Seats table: {}", e);
-      panic!("Failed to create Seats table");
-    });
-
-  init_seat_info(&conn);
-
-  conn
-    .execute(
-      "CREATE TABLE IF NOT EXISTS Users (
-         id INTEGER PRIMARY KEY AUTOINCREMENT,
-         user_name TEXT NOT NULL UNIQUE,
-         password_hash TEXT NOT NULL,
-         email TEXT NOT NULL UNIQUE,
-         user_role TEXT NOT NULL,
-         verified BOOLEAN NOT NULL,
-         verification_token TEXT
-     )",
-      [],
-    )
-    .unwrap_or_else(|e| {
-      log::error!("Failed to create Users table: {}", e);
-      panic!("Failed to create Users table");
-    });
-
-  conn
-    .execute(
-      "CREATE TABLE IF NOT EXISTS Reservations (
-         user_name TEXT NOT NULL,
-         seat_id INTEGER NOT NULL,
-         date TEXT NOT NULL,
-         start_time INTEGER NOT NULL,
-         end_time INTEGER NOT NULL,
-         PRIMARY KEY (user_name, Date),
-         FOREIGN KEY(user_name) REFERENCES Users(user_name),
-         FOREIGN KEY(seat_id) REFERENCES Seats(seat_id)
-     )",
-      [],
-    )
-    .unwrap_or_else(|e| {
-      log::error!("Failed to create Reservations table: {}", e);
-      panic!("Failed to create Reservations table");
-    });
-
-  conn
-    .execute(
-      "CREATE TABLE IF NOT EXISTS UnavailableTimeSlots (
-         date TEXT NOT NULL,
-         start_time INTEGER NOT NULL,
-         end_time INTEGER NOT NULL,
-         PRIMARY KEY (date, start_time, end_time)
-     )",
-      [],
-    )
-    .unwrap_or_else(|e| {
-      log::error!("Failed to create UnavailableTimeSlots table: {}", e);
-      panic!("Failed to create UnavailableTimeSlots table");
-    });
-
-  log::info!("successfully initialized db");
-}
-
-fn init_seat_info(conn: &Connection) {
-  let count: u16 = conn
-    .query_row("SELECT COUNT(*) FROM Seats", [], |row| row.get(0))
-    .unwrap_or_else(|e| {
-      log::error!("Failed to create TimeSlots table: {}", e);
-      panic!("Failed to create TimeSlots table: {}", e);
-    });
-
-  if count <= constant::NUMBER_OF_SEATS {
-    log::info!("Initializing Seats table");
-
-    for i in (count + 1)..=constant::NUMBER_OF_SEATS {
-      conn
-        .execute(
-          "INSERT INTO Seats (seat_id, available, other_info) VALUES (?1, ?2, ?3)",
-          params![i, true, ""],
-        )
-        .unwrap_or_else(|e| {
-          log::error!("Failed to initialize Seats table: {}", e);
-          panic!("Failed to initialize Seats table: {}", e);
-        });
-    }
-  } else {
-    log::error!("Failed to initialize Seats table: number of seat in table > NUMBER_OF_SEATS");
-    panic!("Failed to initialize Seats table: number of seat in table > NUMBER_OF_SEATS");
-  }
-}
-
-// 註冊
-pub fn insert_new_user_info(
-  user_name: &str,
-  password_hash: &str,
-  email: &str,
-  verification_token: &str,
-) -> Result<(), Status> {
-  log::info!("Inserting new user information");
-
-  let conn = handle(connect_to_db(), "Connecting to db")?;
-
-  let user_role = user::UserRole::RegularUser.to_string();
-  handle(
-    conn.execute(
-      "INSERT INTO Users (user_name, password_hash, email, user_role, verified, verification_token) VALUES (?1, ?2, ?3, ?4, ?5, ?6)",
-      params![user_name, password_hash, email, user_role, false, verification_token],
-    ),
-    "Inserting new user information",
-  )?;
-
-  log::info!("Successfully inserted new user information");
-  Ok(())
-}
-
-pub fn get_user_info(user_name: &str) -> Result<user::UserInfo, Status> {
-  let conn = handle(connect_to_db(), "Connecting to db")?;
-
-  let mut stmt = handle(
-    conn.prepare(
-      "SELECT *
-      FROM Users
-      WHERE user_name = ?",
-    ),
-    "Selecting user info",
-  )?;
-
-  let user_info = handle(
-    stmt.query_row(params![user_name], |row| {
-      Ok(user::UserInfo {
-        user_name: row.get(1)?,
-        password: row.get(2)?,
-        email: row.get(3)?,
-        user_role: row.get(4)?,
-        verified: row.get(5)?,
-      })
-    }),
-    "Query mapping",
-  )?;
-
-  Ok(user_info)
-}
-
-pub fn update_user_verified_by_token(verification_token: &str) -> Result<(), Status> {
-  let conn = handle(connect_to_db(), "Connecting to db")?;
-
-  let affected_rows = handle(
-    conn.execute(
-      "UPDATE Users SET verified = true WHERE verification_token = ?1",
-      params![verification_token],
-    ),
-    "Updating user verified by verification_token",
-  )?;
-
-  if affected_rows == 0 {
-    log::warn!("No Users found for updation");
-    return Err(Status::NotFound);
-  }
-
-  Ok(())
-}
-
-pub fn insert_unavailable_timeslots(
-  date: NaiveDate,
-  timelosts: Vec<(u32, u32)>,
-) -> Result<(), Status> {
-  let mut conn = handle(connect_to_db(), "Connecting to db")?;
-  let tx = handle(conn.transaction(), "Starting new transaction")?;
-
-  for (start_time, end_time) in timelosts {
-    handle(
-      tx.execute(
-        "INSERT INTO UnavailableTimeSlots (date, start_time, end_time) VALUES (?, ?, ?)",
-        params![date, start_time, end_time],
-      ),
-      "Inserting new Reservation information",
-    )?;
-  }
-
-  handle(tx.commit(), "Commiting transcation")?;
-
-  Ok(())
-}
-
-// 查詢所有位置在特定時間點狀態
-pub fn get_all_seats_status(date: NaiveDate, time: u32) -> Result<seat::AllSeatsStatus, Status> {
-  let conn = handle(connect_to_db(), "Connecting to db")?;
-
-  let mut stmt = handle(
-    conn.prepare(
-      "SELECT 
-      Seats.seat_id,
-      CASE
-        WHEN Seats.available = 0 THEN 'Unavailable'
-        WHEN Reservations.seat_id IS NULL THEN 'Available'
-        ELSE 'Borrowed'
-      END as ReservationStatus
-    FROM 
-      Seats
-    LEFT JOIN Reservations ON 
-      Seats.seat_id = Reservations.seat_id AND
-      Reservations.date = ? AND
-      Reservations.start_time <= ? AND
-      Reservations.end_time > ?
-      ",
-    ),
-    "Selecting seat_id",
-  )?;
-
-  let seat_status_iter = handle(
-    stmt.query_map(params![date, time, time], |row| {
-      let seat_id: u16 = row.get(0)?;
-      let status_str: String = row.get(1)?;
-      let status = match status_str.as_str() {
-        "Available" => seat::Status::Available,
-        "Borrowed" => seat::Status::Borrowed,
-        "Unavailable" => seat::Status::Unavailable,
-        _ => return Err(rusqlite::Error::InvalidQuery),
-      };
-
-      Ok(seat::SeatStatus {
-        seat_id: seat_id,
-        status: status,
-      })
-    }),
-    "Query mapping",
-  )?;
-
-  let seats_vec: Vec<seat::SeatStatus> =
-    handle(seat_status_iter.collect(), "Collecting seats status")?;
-
-  let all_seats_status = seat::AllSeatsStatus { seats: seats_vec };
-
-  Ok(all_seats_status)
-}
-
-pub fn get_seats_status_by_time(
-  date: NaiveDate,
-  start_time: u32,
-  end_time: u32,
-) -> Result<seat::AllSeatsStatus, Status> {
-  let conn = handle(connect_to_db(), "Connecting to db")?;
-
-  let mut stmt = handle(
-    conn.prepare(
-      "SELECT DISTINCT 
-      Seats.seat_id,
-      CASE
-        WHEN Seats.available = 0 THEN 'Unavailable'
-        WHEN Reservations.seat_id IS NULL THEN 'Available'
-        ELSE 'Borrowed'
-      END as ReservationStatus
-    FROM 
-      Seats
-    LEFT JOIN Reservations ON 
-      Seats.seat_id = Reservations.seat_id AND
-      Reservations.date = ? AND
-      (MAX(?, start_time) < MIN(?, end_time))
-      ",
-    ),
-    "Selecting seat_id",
-  )?;
-
-  let seat_status_iter = handle(
-    stmt.query_map(params![date, start_time, end_time], |row| {
-      let seat_id: u16 = row.get(0)?;
-      let status_str: String = row.get(1)?;
-      let status = match status_str.as_str() {
-        "Available" => seat::Status::Available,
-        "Borrowed" => seat::Status::Borrowed,
-        "Unavailable" => seat::Status::Unavailable,
-        _ => return Err(rusqlite::Error::InvalidQuery),
-      };
-
-      Ok(seat::SeatStatus {
-        seat_id: seat_id,
-        status: status,
-      })
-    }),
-    "Query mapping",
-  )?;
-
-  let seats_vec: Vec<seat::SeatStatus> =
-    handle(seat_status_iter.collect(), "Collecting seats status")?;
-
-  let all_seats_status = seat::AllSeatsStatus { seats: seats_vec };
-
-  Ok(all_seats_status)
-}
-
-// 查詢特定位置狀態
-pub fn get_seat_reservations(date: NaiveDate, seat_id: u16) -> Result<Vec<(u32, u32)>, Status> {
-  let conn = handle(connect_to_db(), "Connecting to db")?;
-
-  let mut stmt = handle(
-    conn.prepare(
-      "SELECT
-      start_time, end_time
-    FROM 
-      Reservations
-    Where
-      date = ? AND seat_id = ?
-      ",
-    ),
-    "Selecting date, start_time, end_time",
-  )?;
-
-  let timeslots_iter = handle(
-    stmt.query_map(params![date, seat_id], |row| {
-      let start_time: u32 = row.get(0)?;
-      let end_time: u32 = row.get(1)?;
-
-      Ok((start_time, end_time))
-    }),
-    "Query mapping",
-  )?;
-
-  let timeslots: Vec<(u32, u32)> = handle(
-    timeslots_iter.collect(),
-    "Collecting time slots in reservations",
-  )?;
-
-  Ok(timeslots)
-}
-
-// 預約座位
-pub fn reserve_seat(
-  user_name: &str,
-  seat_id: u16,
-  date: NaiveDate,
-  start_time: u32,
-  end_time: u32,
-) -> Result<(), Status> {
-  let mut conn = handle(connect_to_db(), "Connecting to db")?;
-  let tx = handle(conn.transaction(), "Starting new transaction")?;
-  let is_overlapping: bool;
-
-  {
-    let mut stmt = handle(
-      tx.prepare(
-        "SELECT EXISTS(
-        SELECT 1 FROM Reservations
-        WHERE date = ?
-        AND  (MAX(?, start_time) < MIN(?, end_time))
-      )",
-      ),
-      "Selecting overlaping reservations",
-    )?;
-
-    is_overlapping = handle(
-      stmt.query_row(params![date, start_time, end_time], |row| row.get(0)),
-      "Query mapping",
-    )?;
-  }
-
-  if is_overlapping {
-    log::warn!("Found overlapping reservation");
-
-    handle(tx.rollback(), "Rolling back")?;
-    return Err(Status::Conflict);
-  }
-
-  handle(
-    tx.execute(
-      "INSERT INTO Reservations (user_name, seat_id, date, start_time, end_time) VALUES (?1, ?2, ?3, ?4, ?5)",
-      params![user_name, seat_id, date, start_time, end_time],
-    ),
-    "Inserting new Reservation information",
-  )?;
-
-  handle(tx.commit(), "Commiting transcation")?;
-
-  Ok(())
-}
-
-pub fn update_reservation_time(
-  user_name: &str,
-  date: NaiveDate,
-  new_start_time: u32,
-  new_end_time: u32,
-) -> Result<(), Status> {
-  let mut conn = handle(connect_to_db(), "Connecting to db")?;
-  let tx = handle(conn.transaction(), "Starting new transaction")?;
-  let is_overlapping: bool;
-
-  {
-    let mut stmt = handle(
-      tx.prepare(
-        "SELECT EXISTS(
-            SELECT 1 FROM Reservations
-            WHERE user_name != ?
-            AND date = ?
-            AND  (MAX(?, start_time) < MIN(?, end_time))
-        )",
-      ),
-      "Preparing to check for overlapping reservations",
-    )?;
-
-    is_overlapping = handle(
-      stmt.query_row(
-        params![user_name, date, new_start_time, new_end_time],
-        |row| row.get(0),
-      ),
-      "Query mapping",
-    )?;
-  }
-
-  if is_overlapping {
-    log::warn!("Found overlapping reservation");
-
-    handle(tx.rollback(), "Rolling back")?;
-    return Err(Status::Conflict);
-  }
-
-  let affected_rows = handle(
-    tx.execute(
-      "UPDATE Reservations SET start_time = ?, end_time = ? WHERE user_name = ? AND date = ?",
-      params![new_start_time, new_end_time, user_name, date],
-    ),
-    "Updating reservation",
-  )?;
-
-  if affected_rows == 0 {
-    log::warn!("No reservation found for updation");
-
-    handle(tx.rollback(), "Rolling back")?;
-    return Err(Status::NotFound);
-  } else {
-    handle(tx.commit(), "Commiting transcation")?;
-  }
-
-  Ok(())
-}
-
-pub fn delete_reservation_time(user_name: &str, date: NaiveDate) -> Result<(), Status> {
-  let conn = handle(connect_to_db(), "Connecting to db")?;
-
-  let affected_rows = handle(
-    conn.execute(
-      "DELETE FROM Reservations WHERE user_name = ?1 AND date = ?2",
-      params![user_name, date],
-    ),
-    "Deleting reservation",
-  )?;
-
-  if affected_rows == 0 {
-    log::warn!("No reservation found for deletion");
-    return Err(Status::NotFound);
-  }
-
-  Ok(())
-}
-
-pub fn get_user_reservations(user_name: &str) -> Result<Vec<reservation::Reservation>, Status> {
-  let conn = handle(connect_to_db(), "Connecting to db")?;
-
-  let date = get_today();
-
-  let mut stmt = handle(
-    conn
-    .prepare("SELECT seat_id, date, start_time, end_time FROM Reservations WHERE user_name = ?1 AND date >= ?")
-    ,"Selecting reservations")?;
-
-  let reservations_iter = handle(
-    stmt.query_map(params![user_name, date], |row| {
-      Ok(reservation::Reservation {
-        seat_id: row.get(0)?,
-        date: row.get(1)?,
-        start_time: row.get(2)?,
-        end_time: row.get(3)?,
-      })
-    }),
-    "Query mapping",
-  )?;
-
-  let reservations: Vec<reservation::Reservation> =
-    handle(reservations_iter.collect(), "Collecting reservations")?;
-
-  Ok(reservations)
-}
-
-pub fn is_overlapping_with_unavailable_timeslot(
-  date: NaiveDate,
-  start_time: u32,
-  end_time: u32,
-) -> Result<bool, Status> {
-  log::info!(
-    "Checking for overlapping timeslots on date: {}, start_time: {}, end_time: {}",
-    date,
-    start_time,
-    end_time
-  );
-  let conn = handle(connect_to_db(), "Connecting to db")?;
-
-  let mut stmt = handle(
-    conn.prepare(
-      "SELECT EXISTS(
-        SELECT 1 FROM UnavailableTimeSlots
-    WHERE date = ?
-    AND (MAX(?, start_time) < MIN(?, end_time))
-      )",
-    ),
-    "Selecting overlaping unavailable time slots",
-  )?;
-
-  let is_overlapping: bool = handle(
-    stmt.query_row(params![date, start_time, end_time], |row| row.get(0)),
-    "Query mapping",
-  )?;
-
-  Ok(is_overlapping)
-}
-
-pub fn is_within_unavailable_timeslot(date: NaiveDate, time: u32) -> Result<bool, Status> {
-  let conn = handle(connect_to_db(), "Connecting to db")?;
-
-  let mut stmt = handle(
-    conn.prepare(
-      "SELECT EXISTS(
-        SELECT 1 FROM UnavailableTimeSlots
-    WHERE date = ?
-    AND start_time <= ? AND end_time > ?
-      )",
-    ),
-    "Selecting overlaping unavailable time slots",
-  )?;
-
-  let is_within_timeslot: bool = handle(
-    stmt.query_row(params![date, time, time], |row| row.get(0)),
-    "Query mapping",
-  )?;
-
-  Ok(is_within_timeslot)
-}
-
-pub fn is_seat_available(seat_id: u16) -> Result<bool, Status> {
-  let conn = handle(connect_to_db(), "Connecting to db")?;
-
-  let available = handle(
-    conn.query_row(
-      "SELECT available FROM Seats WHERE seat_id = ?1",
-      params![seat_id],
-      |row| row.get(0),
-    ),
-    "Selecting available from Seats",
-  )?;
-
-  Ok(available)
-}
-=======
 mod common;
 pub mod init;
 pub mod reservation;
 pub mod seat;
 pub mod timeslot;
-pub mod user;
->>>>>>> ff87c62b
+pub mod user;