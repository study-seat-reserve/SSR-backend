use super::common::*;

// 註冊
pub async fn insert_new_user_info(
  pool: &Pool<Sqlite>,
  user_info: user::UserInfo,
) -> Result<(), Status> {
  log::info!("Inserting new user information");

  let sql = "
    INSERT INTO Users 
      (user_name, password_hash, email, user_role, verified, verification_token) 
    VALUES 
      (?1, ?2, ?3, ?4, ?5, ?6)";

  handle_sqlx(
    query(sql)
      .bind(user_info.user_name)
      .bind(user_info.password_hash)
      .bind(user_info.email)
      .bind(user_info.user_role)
      .bind(user_info.verified)
      .bind(user_info.verification_token)
      .execute(pool)
      .await,
    "Inserting new user information",
  )?;

  log::info!("Successfully inserted new user information");
  Ok(())
}

pub async fn get_user_info(pool: &Pool<Sqlite>, user_name: &str) -> Result<user::UserInfo, Status> {
  let sql = "
    SELECT 
      user_name, password_hash, email, user_role, verified, verification_token
    FROM 
      Users
    WHERE 
      user_name = ?";

  let user_info = handle_sqlx(
    query_as::<_, user::UserInfo>(sql)
      .bind(user_name)
      .fetch_one(pool)
      .await,
    "Selecting user info",
  )?;

  Ok(user_info)
}

pub async fn update_user_verified_by_token(
  pool: &Pool<Sqlite>,
  verification_token: &str,
) -> Result<(), Status> {
  let sql = "
    UPDATE Users 
    SET 
      verified = true 
    WHERE 
      verification_token = ?";

  let result = handle_sqlx(
    query(sql).bind(verification_token).execute(pool).await,
    "Updating user verified by verification_token",
  )?;

  let affected_rows = result.rows_affected();

  if affected_rows == 0 {
    log::warn!("No Users found for updation");
    return Err(Status::NotFound);
  }

  Ok(())
}

<<<<<<< HEAD
#[cfg(test)]
mod tests {
  use super::*;
  use crate::model::user::UserInfo;
  use sqlx::PgPool;

  // 设置测试环境
  async fn setup() -> PgPool {
    let database_url = "postgres://localhost:5432";
    PgPool::connect(&database_url).await.unwrap()
  }

  #[tokio::test]
  async fn test_insert_user_info() {
    let pool = setup().await;

    let test_data = UserInfo {
      user_name: "testuser".to_string(),
      password_hash: "testpassword".to_string(),
      email: "test@eamil.ntou.edu.tw".to_string(),
      user_role: user::UserRole::RegularUser,
      verified: false,
      verification_token: "token123".to_string(),
    };

    let result = insert_new_user_info(&pool, test_data).await;

    assert!(result.is_ok());

    let saved = get_user_info(&pool, "test").await.unwrap();
    assert_eq!(saved.user_name, "test");
    assert_eq!(saved.email, "test@eamil.ntou.edu.tw");
  }

  #[tokio::test]
  async fn test_get_user_info() {
    let pool = setup().await;

    let test_data = UserInfo {
      user_name: "testuser".to_string(),
      password_hash: "testpassword".to_string(),
      email: "test@eamil.ntou.edu.tw".to_string(),
      user_role: user::UserRole::RegularUser,
      verified: false,
      verification_token: "token123".to_string(),
    };
    insert_new_user_info(&pool, test_data).await.unwrap();

    let result = get_user_info(&pool, "test").await;

    assert!(result.is_ok());
    let user = result.unwrap();
    assert_eq!(user.user_name, "test");
  }

  #[tokio::test]
  async fn test_update_user_verified() {
    let pool = setup().await;

    let test_data = UserInfo {
      user_name: "testuser".to_string(),
      password_hash: "testpassword".to_string(),
      email: "test@email.ntou.edu.tw".to_string(),
      user_role: user::UserRole::RegularUser,
      verified: false,
      verification_token: "token123".to_string(),
    };
    insert_new_user_info(&pool, test_data).await.unwrap();

    let result = update_user_verified_by_token(&pool, "token123").await;

    assert!(result.is_ok());

    let user = get_user_info(&pool, "test").await.unwrap();
    assert!(user.verified);
  }
=======
pub async fn insert_user_to_blacklist(
  pool: &Pool<Sqlite>,
  user_name: &str,
  start_time: i64,
  end_time: i64,
) -> Result<(), Status> {
  let result = handle_sqlx(
    query!(
      "INSERT INTO BlackList
        (user_name, start_time, end_time)
      VALUES 
        (
          ?, 
          datetime(?, 'unixepoch', '+8 hours'), 
          datetime(?, 'unixepoch', '+8 hours')
        )",
      user_name,
      start_time,
      end_time
    )
    .execute(pool)
    .await,
    "Inserting user to balck list",
  )?;

  let affected_rows = result.rows_affected();

  if affected_rows == 0 {
    log::warn!("No insert operation was executed");
    return Err(Status::NotFound);
  }

  Ok(())
}

pub async fn delete_user_from_blacklist(
  pool: &Pool<Sqlite>,
  user_name: &str,
) -> Result<(), Status> {
  let result = handle_sqlx(
    query!(
      "DELETE FROM BlackList
      WHERE
        user_name = ? ",
      user_name,
    )
    .execute(pool)
    .await,
    "Deleting user from balck list",
  )?;

  let affected_rows = result.rows_affected();

  if affected_rows == 0 {
    log::warn!("No delete operation was executed from BlackList");
    return Err(Status::NotFound);
  }

  Ok(())
}

pub async fn is_user_in_blacklist(pool: &Pool<Sqlite>, user_name: &str) -> Result<bool, Status> {
  let now = naive_datetime_to_timestamp(get_now()).unwrap();

  let result = handle_sqlx(
    query_scalar!(
      "SELECT EXISTS(
        SELECT 1 FROM BlackList
        WHERE 
          user_name = ? AND 
          start_time <= datetime(?, 'unixepoch', '+8 hours') AND 
          end_time > datetime(?, 'unixepoch', '+8 hours')
      )",
      user_name,
      now,
      now
    )
    .fetch_one(pool)
    .await,
    "Checking if the user is currently listed in the blacklist",
  )?;

  let is_within_blacklist: bool = result.map_or(false, |count| count != 0);

  Ok(is_within_blacklist)
>>>>>>> b4474a6b
}<|MERGE_RESOLUTION|>--- conflicted
+++ resolved
@@ -76,168 +76,168 @@
   Ok(())
 }
 
-<<<<<<< HEAD
-#[cfg(test)]
-mod tests {
-  use super::*;
-  use crate::model::user::UserInfo;
-  use sqlx::PgPool;
-
-  // 设置测试环境
-  async fn setup() -> PgPool {
-    let database_url = "postgres://localhost:5432";
-    PgPool::connect(&database_url).await.unwrap()
-  }
-
-  #[tokio::test]
-  async fn test_insert_user_info() {
-    let pool = setup().await;
-
-    let test_data = UserInfo {
-      user_name: "testuser".to_string(),
-      password_hash: "testpassword".to_string(),
-      email: "test@eamil.ntou.edu.tw".to_string(),
-      user_role: user::UserRole::RegularUser,
-      verified: false,
-      verification_token: "token123".to_string(),
-    };
-
-    let result = insert_new_user_info(&pool, test_data).await;
-
-    assert!(result.is_ok());
-
-    let saved = get_user_info(&pool, "test").await.unwrap();
-    assert_eq!(saved.user_name, "test");
-    assert_eq!(saved.email, "test@eamil.ntou.edu.tw");
-  }
-
-  #[tokio::test]
-  async fn test_get_user_info() {
-    let pool = setup().await;
-
-    let test_data = UserInfo {
-      user_name: "testuser".to_string(),
-      password_hash: "testpassword".to_string(),
-      email: "test@eamil.ntou.edu.tw".to_string(),
-      user_role: user::UserRole::RegularUser,
-      verified: false,
-      verification_token: "token123".to_string(),
-    };
-    insert_new_user_info(&pool, test_data).await.unwrap();
-
-    let result = get_user_info(&pool, "test").await;
-
-    assert!(result.is_ok());
-    let user = result.unwrap();
-    assert_eq!(user.user_name, "test");
-  }
-
-  #[tokio::test]
-  async fn test_update_user_verified() {
-    let pool = setup().await;
-
-    let test_data = UserInfo {
-      user_name: "testuser".to_string(),
-      password_hash: "testpassword".to_string(),
-      email: "test@email.ntou.edu.tw".to_string(),
-      user_role: user::UserRole::RegularUser,
-      verified: false,
-      verification_token: "token123".to_string(),
-    };
-    insert_new_user_info(&pool, test_data).await.unwrap();
-
-    let result = update_user_verified_by_token(&pool, "token123").await;
-
-    assert!(result.is_ok());
-
-    let user = get_user_info(&pool, "test").await.unwrap();
-    assert!(user.verified);
-  }
-=======
-pub async fn insert_user_to_blacklist(
-  pool: &Pool<Sqlite>,
-  user_name: &str,
-  start_time: i64,
-  end_time: i64,
-) -> Result<(), Status> {
-  let result = handle_sqlx(
-    query!(
-      "INSERT INTO BlackList
-        (user_name, start_time, end_time)
-      VALUES 
-        (
-          ?, 
-          datetime(?, 'unixepoch', '+8 hours'), 
-          datetime(?, 'unixepoch', '+8 hours')
-        )",
-      user_name,
-      start_time,
-      end_time
-    )
-    .execute(pool)
-    .await,
-    "Inserting user to balck list",
-  )?;
-
-  let affected_rows = result.rows_affected();
-
-  if affected_rows == 0 {
-    log::warn!("No insert operation was executed");
-    return Err(Status::NotFound);
-  }
-
-  Ok(())
-}
-
-pub async fn delete_user_from_blacklist(
-  pool: &Pool<Sqlite>,
-  user_name: &str,
-) -> Result<(), Status> {
-  let result = handle_sqlx(
-    query!(
-      "DELETE FROM BlackList
-      WHERE
-        user_name = ? ",
-      user_name,
-    )
-    .execute(pool)
-    .await,
-    "Deleting user from balck list",
-  )?;
-
-  let affected_rows = result.rows_affected();
-
-  if affected_rows == 0 {
-    log::warn!("No delete operation was executed from BlackList");
-    return Err(Status::NotFound);
-  }
-
-  Ok(())
-}
-
-pub async fn is_user_in_blacklist(pool: &Pool<Sqlite>, user_name: &str) -> Result<bool, Status> {
-  let now = naive_datetime_to_timestamp(get_now()).unwrap();
-
-  let result = handle_sqlx(
-    query_scalar!(
-      "SELECT EXISTS(
-        SELECT 1 FROM BlackList
-        WHERE 
-          user_name = ? AND 
-          start_time <= datetime(?, 'unixepoch', '+8 hours') AND 
-          end_time > datetime(?, 'unixepoch', '+8 hours')
-      )",
-      user_name,
-      now,
-      now
-    )
-    .fetch_one(pool)
-    .await,
-    "Checking if the user is currently listed in the blacklist",
-  )?;
-
-  let is_within_blacklist: bool = result.map_or(false, |count| count != 0);
-
-  Ok(is_within_blacklist)
->>>>>>> b4474a6b
-}+// <<<<<<< HEAD
+// #[cfg(test)]
+// mod tests {
+//   use super::*;
+//   use crate::model::user::UserInfo;
+//   use sqlx::PgPool;
+
+//   // 设置测试环境
+//   async fn setup() -> PgPool {
+//     let database_url = "postgres://localhost:5432";
+//     PgPool::connect(&database_url).await.unwrap()
+//   }
+
+//   #[tokio::test]
+//   async fn test_insert_user_info() {
+//     let pool = setup().await;
+
+//     let test_data = UserInfo {
+//       user_name: "testuser".to_string(),
+//       password_hash: "testpassword".to_string(),
+//       email: "test@eamil.ntou.edu.tw".to_string(),
+//       user_role: user::UserRole::RegularUser,
+//       verified: false,
+//       verification_token: "token123".to_string(),
+//     };
+
+//     let result = insert_new_user_info(&pool, test_data).await;
+
+//     assert!(result.is_ok());
+
+//     let saved = get_user_info(&pool, "test").await.unwrap();
+//     assert_eq!(saved.user_name, "test");
+//     assert_eq!(saved.email, "test@eamil.ntou.edu.tw");
+//   }
+
+//   #[tokio::test]
+//   async fn test_get_user_info() {
+//     let pool = setup().await;
+
+//     let test_data = UserInfo {
+//       user_name: "testuser".to_string(),
+//       password_hash: "testpassword".to_string(),
+//       email: "test@eamil.ntou.edu.tw".to_string(),
+//       user_role: user::UserRole::RegularUser,
+//       verified: false,
+//       verification_token: "token123".to_string(),
+//     };
+//     insert_new_user_info(&pool, test_data).await.unwrap();
+
+//     let result = get_user_info(&pool, "test").await;
+
+//     assert!(result.is_ok());
+//     let user = result.unwrap();
+//     assert_eq!(user.user_name, "test");
+//   }
+
+//   #[tokio::test]
+//   async fn test_update_user_verified() {
+//     let pool = setup().await;
+
+//     let test_data = UserInfo {
+//       user_name: "testuser".to_string(),
+//       password_hash: "testpassword".to_string(),
+//       email: "test@email.ntou.edu.tw".to_string(),
+//       user_role: user::UserRole::RegularUser,
+//       verified: false,
+//       verification_token: "token123".to_string(),
+//     };
+//     insert_new_user_info(&pool, test_data).await.unwrap();
+
+//     let result = update_user_verified_by_token(&pool, "token123").await;
+
+//     assert!(result.is_ok());
+
+//     let user = get_user_info(&pool, "test").await.unwrap();
+//     assert!(user.verified);
+//   }
+// =======
+// pub async fn insert_user_to_blacklist(
+//   pool: &Pool<Sqlite>,
+//   user_name: &str,
+//   start_time: i64,
+//   end_time: i64,
+// ) -> Result<(), Status> {
+//   let result = handle_sqlx(
+//     query!(
+//       "INSERT INTO BlackList
+//         (user_name, start_time, end_time)
+//       VALUES
+//         (
+//           ?,
+//           datetime(?, 'unixepoch', '+8 hours'),
+//           datetime(?, 'unixepoch', '+8 hours')
+//         )",
+//       user_name,
+//       start_time,
+//       end_time
+//     )
+//     .execute(pool)
+//     .await,
+//     "Inserting user to balck list",
+//   )?;
+
+//   let affected_rows = result.rows_affected();
+
+//   if affected_rows == 0 {
+//     log::warn!("No insert operation was executed");
+//     return Err(Status::NotFound);
+//   }
+
+//   Ok(())
+// }
+
+// pub async fn delete_user_from_blacklist(
+//   pool: &Pool<Sqlite>,
+//   user_name: &str,
+// ) -> Result<(), Status> {
+//   let result = handle_sqlx(
+//     query!(
+//       "DELETE FROM BlackList
+//       WHERE
+//         user_name = ? ",
+//       user_name,
+//     )
+//     .execute(pool)
+//     .await,
+//     "Deleting user from balck list",
+//   )?;
+
+//   let affected_rows = result.rows_affected();
+
+//   if affected_rows == 0 {
+//     log::warn!("No delete operation was executed from BlackList");
+//     return Err(Status::NotFound);
+//   }
+
+//   Ok(())
+// }
+
+// pub async fn is_user_in_blacklist(pool: &Pool<Sqlite>, user_name: &str) -> Result<bool, Status> {
+//   let now = naive_datetime_to_timestamp(get_now()).unwrap();
+
+//   let result = handle_sqlx(
+//     query_scalar!(
+//       "SELECT EXISTS(
+//         SELECT 1 FROM BlackList
+//         WHERE
+//           user_name = ? AND
+//           start_time <= datetime(?, 'unixepoch', '+8 hours') AND
+//           end_time > datetime(?, 'unixepoch', '+8 hours')
+//       )",
+//       user_name,
+//       now,
+//       now
+//     )
+//     .fetch_one(pool)
+//     .await,
+//     "Checking if the user is currently listed in the blacklist",
+//   )?;
+
+//   let is_within_blacklist: bool = result.map_or(false, |count| count != 0);
+
+//   Ok(is_within_blacklist)
+// >>>>>>> b4474a6bddcbbfe335b8af6bd58aa17900b58492
+// }