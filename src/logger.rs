--- conflicted
+++ resolved
@@ -67,43 +67,6 @@
 #[cfg(test)]
 mod tests {
   use super::*;
-<<<<<<< HEAD
-  use std::{
-    fs,
-    io::{Read, Seek, Write},
-  };
-
-  #[test]
-  fn test_init_logger() {
-    let tmp_dir = tempfile::TempDir::new().expect("create temp dir");
-    std::env::set_var("ROOT", tmp_dir.path());
-
-    init_logger(LevelFilter::Info);
-
-    assert!(tmp_dir.path().join("logfiles").exists());
-
-    let today = chrono::Local::now().format("%Y-%m-%d").to_string();
-    let log_file = tmp_dir.path().join(format!("logfiles/{}.txt", today));
-    assert!(log_file.exists());
-
-    let mut file = fs::OpenOptions::new()
-      .write(true)
-      .open(log_file)
-      .expect("open log file");
-
-    let log_msg = "[INFO] [2023-03-10 15:16:17.012] Test log message\n";
-    writeln!(&mut file, "{}", log_msg).expect("write log");
-
-    let mut contents = String::new();
-    file
-      .seek(std::io::SeekFrom::Start(0))
-      .expect("seek to start");
-    file.read_to_string(&mut contents).expect("read file");
-
-    assert_eq!(contents, log_msg);
-
-    std::env::remove_var("ROOT");
-=======
   use tempdir::TempDir;
 
   #[test]
@@ -120,24 +83,12 @@
     assert!(Path::new(&file_name).exists());
 
     temp_dir.close().expect("Failed to close temp directory");
->>>>>>> ff87c62b
   }
 
   #[test]
   fn test_remove_ansi_escape_codes() {
-<<<<<<< HEAD
-    let input = "";
-    assert_eq!(remove_ansi_escape_codes(input), "");
-
-    let input = "軟工測試!";
-    assert_eq!(remove_ansi_escape_codes(input), "軟工測試!");
-
-    let input = "\x1B[31m軟工\x1B[0m\x1B[32m測試\x1B[0m";
-    assert_eq!(remove_ansi_escape_codes(input), "軟工測試!");
-=======
     let input = "\x1B[31mtest\x1B[0m";
     let expected = "test";
     assert_eq!(remove_ansi_escape_codes(input), expected);
->>>>>>> ff87c62b
   }
 }