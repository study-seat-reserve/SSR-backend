--- conflicted
+++ resolved
@@ -130,7 +130,19 @@
   Ok(())
 }
 
-<<<<<<< HEAD
+fn validate_ban_request(request: &BanRequest) -> Result<(), ValidationError> {
+  let start_time: i64 = request.start_time;
+  let end_time: i64 = request.end_time;
+
+  if end_time < start_time {
+    return Err(ValidationError::new(
+      "Invalid reservation: start time: Start time is greater than end time",
+    ));
+  }
+
+  Ok(())
+}
+
 #[cfg(test)]
 mod tests {
   use super::*;
@@ -209,7 +221,6 @@
     assert!(validate_username("test user ").is_err());
   }
 
-<<<<<<< HEAD
   #[test]
   fn test_login_request_validation() {
     // Valid
@@ -239,20 +250,4 @@
 
   #[test]
   fn test_from_row() {}
-=======
-  // Add more tests for other functions as needed
-=======
-fn validate_ban_request(request: &BanRequest) -> Result<(), ValidationError> {
-  let start_time: i64 = request.start_time;
-  let end_time: i64 = request.end_time;
-
-  if end_time < start_time {
-    return Err(ValidationError::new(
-      "Invalid reservation: start time: Start time is greater than end time",
-    ));
-  }
-
-  Ok(())
->>>>>>> b4474a6bddcbbfe335b8af6bd58aa17900b58492
->>>>>>> d908f734
 }