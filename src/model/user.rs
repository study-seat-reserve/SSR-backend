use super::{common::*, validate_utils::*};
use regex::Regex;
use sqlx::{encode::IsNull, sqlite::SqliteArgumentValue, Encode};

#[derive(Debug, Serialize, Deserialize, Validate)]
pub struct RegisterRequest {
  #[validate(length(min = 1, max = 20), custom = "validate_username")]
  pub user_name: String,
  #[validate(length(min = 8, max = 20))]
  pub password: String,
  // #[validate(email, contains = "@mail.ntou.edu.tw")]
  #[validate(email)]
  pub email: String,
}

#[derive(Debug, Serialize, Deserialize, Clone, PartialEq)]
pub struct UserInfo {
  pub user_name: String,
  pub password_hash: String,
  pub email: String,
  pub user_role: UserRole,
  pub verified: bool,
  pub verification_token: String,
}

#[derive(Debug, Serialize, Deserialize, Validate)]
pub struct LoginRequest {
  #[validate(length(min = 1, max = 20), custom = "validate_username")]
  pub user_name: String,
  #[validate(length(min = 8, max = 20))]
  pub password: String,
}

<<<<<<< HEAD
#[derive(Debug, Serialize, Deserialize, PartialEq)]
=======
#[derive(Debug, Serialize, Deserialize, Validate)]
#[validate(schema(function = "validate_ban_request", skip_on_field_errors = false))]
pub struct BanRequest {
  #[validate(length(min = 1, max = 20), custom = "validate_username")]
  pub user_name: String,
  pub start_time: i64,
  pub end_time: i64,
}

#[derive(Debug, Serialize, Deserialize, Validate)]
pub struct UnBanRequest {
  #[validate(length(min = 1, max = 20), custom = "validate_username")]
  pub user_name: String,
}

#[derive(Debug, Serialize, Deserialize, Clone, PartialEq)]
>>>>>>> ff87c62b
pub enum UserRole {
  RegularUser,
  Admin,
}

impl FromRow<'_, SqliteRow> for UserInfo {
  fn from_row(row: &SqliteRow) -> Result<Self, sqlx::Error> {
    Ok(UserInfo {
      user_name: row.try_get("user_name")?,
      password_hash: row.try_get("password_hash")?,
      email: row.try_get("email")?,
      user_role: row.try_get("user_role")?,
      verified: row.try_get("verified")?,
      verification_token: row.try_get("verification_token")?,
    })
  }
}

impl<'r> Decode<'r, Sqlite> for UserRole {
  fn decode(value: SqliteValueRef<'r>) -> Result<Self, BoxDynError> {
    let value = <&str as Decode<Sqlite>>::decode(value)?;

    match value {
      "RegularUser" => Ok(UserRole::RegularUser),
      "Admin" => Ok(UserRole::Admin),
      _ => Err("Invalid UserRole".into()),
    }
  }
}

impl<'q> Encode<'q, sqlx::Sqlite> for UserRole {
  fn encode_by_ref(&self, buf: &mut Vec<SqliteArgumentValue<'q>>) -> IsNull {
    // 这里编码你的类型为 SQLite 能理解的格式。
    // 例如，如果你的类型可以转换为字符串：
    buf.push(SqliteArgumentValue::Text(self.to_string().into()));

    // 如果你的类型总是产生非空值，返回 IsNull::No
    IsNull::No
  }
}

impl Type<Sqlite> for UserRole {
  fn type_info() -> SqliteTypeInfo {
    <&str as Type<Sqlite>>::type_info()
  }
}

impl ToString for UserRole {
  fn to_string(&self) -> String {
    match *self {
      UserRole::RegularUser => "RegularUser".to_owned(),
      UserRole::Admin => "Admin".to_owned(),
    }
  }
}

impl FromStr for UserRole {
  type Err = std::io::Error;

  fn from_str(s: &str) -> Result<Self, Self::Err> {
    match s {
      "RegularUser" => Ok(UserRole::RegularUser),
      "Admin" => Ok(UserRole::Admin),
      _ => Err(std::io::Error::new(
        ErrorKind::InvalidInput,
        "Provided string does not match any UserRole variant",
      )),
    }
  }
}

fn validate_username(user_name: &str) -> Result<(), ValidationError> {
  let regex = Regex::new(r"^[a-zA-Z0-9]*$").unwrap();

  if !regex.is_match(user_name) {
    return Err(ValidationError::new(
      "Username must only contain letters and numbers",
    ));
  }

  Ok(())
}

<<<<<<< HEAD
//TEST
#[cfg(test)]
mod tests {
  use super::*;

  #[test]
  fn test_user() {
    // valid user
    let user = User {
      user_name: "istestuser".to_string(),
      password: "istestpassword".to_string(),
      email: "istestemail@mail.ntou.edu.tw".to_string(),
    };
    assert!(
      user.validate().is_ok(),
      "Error: {:?}",
      user.validate().err()
    );
    // invalid user
    let user = User {
      user_name: "".to_string(),
      password: "testpw".to_string(),
      email: "istestemail".to_string(),
    };
    assert!(user.validate().is_err(), "Error");
    if let Err(errors) = user.validate() {
      assert_eq!(errors.field_errors().len(), 3); // error for username field
    }

    let user = User {
      user_name: "istestuseristestuseristestuser".to_string(),
      password: "istestpasswordistestpasswordistestpassword".to_string(),
      email: "istestemail".to_string(),
    };
    assert!(user.validate().is_err(), "Error");
    if let Err(errors) = user.validate() {
      assert_eq!(errors.field_errors().len(), 3); // error for username field
    }
  }

  #[test]
  fn test_user_info() {
    let user = UserInfo {
      user_name: "istestuser".to_string(),
      password: "istestpassword".to_string(),
      email: "istestemail@mail.ntou.edu.tw".to_string(),
      user_role: UserRole::RegularUser,
      verified: true,
    };

    assert_eq!(user.user_name, "istestuser");
    assert_eq!(user.password, "istestpassword");
    assert_eq!(user.email, "istestemail@mail.ntou.edu.tw");
    assert_eq!(user.user_role, UserRole::RegularUser);
    assert_eq!(user.verified, true);

    let user = UserInfo {
      user_name: "istestuser".to_string(),
      password: "istestpassword".to_string(),
      email: "istestemail@mail.ntou.edu.tw".to_string(),
      user_role: UserRole::RegularUser,
      verified: false,
    };

    assert_eq!(user.user_name, "istestuser");
    assert_eq!(user.password, "istestpassword");
    assert_eq!(user.email, "istestemail@mail.ntou.edu.tw");
    assert_eq!(user.user_role, UserRole::RegularUser);
    assert_eq!(user.verified, false);
  }

  #[test]
  fn test_login_creds() {
    // valid
    let login_creds = LoginCreds {
      user_name: "istestuser".to_string(),
      password: "istestpassword".to_string(),
    };
    assert!(login_creds.validate().is_ok());

    // invalid
    let login_creds = LoginCreds {
      user_name: "".to_string(),      // Invalid username
      password: "testpw".to_string(), // Invalid password
    };

    assert!(login_creds.validate().is_err());
    if let Err(errors) = login_creds.validate() {
      assert_eq!(errors.field_errors().len(), 2); // Expecting errors for both fields
    }
  }

  #[test]
  fn test_column_result() {
    let result = UserRole::column_result(ValueRef::Text("RegularUser".as_bytes()));
    assert_eq!(result, Ok(UserRole::RegularUser));

    let result = UserRole::column_result(ValueRef::Text("Admin".as_bytes()));
    assert_eq!(result, Ok(UserRole::Admin));

    let result = UserRole::column_result(ValueRef::Text("Invalid".as_bytes()));
    assert!(result.is_err());
  }

  #[test]
  fn test_to_string() {
    assert_eq!(UserRole::RegularUser.to_string(), "RegularUser".to_owned());

    assert_eq!(UserRole::Admin.to_string(), "Admin".to_owned());
  }

  #[test]
  fn test_from_str() {
    assert_eq!(
      UserRole::from_str("RegularUser").unwrap(),
      UserRole::RegularUser
    );

    assert_eq!(UserRole::from_str("Admin").unwrap(), UserRole::Admin);

    assert!(UserRole::from_str("Invalid").is_err());
  }

  #[test]
  fn test_validate_username() {
    // Valid username
    let result = validate_username("istestuser000");
    assert!(result.is_ok());

    // Invalid username
    let result = validate_username("istestuser 000");
    assert!(result.is_err());
    if let Err(validation_error) = result {
      assert_eq!(
        validation_error.to_string(),
        "Username must only contain letters and numbers"
      );
    }

    let result = validate_username("istestuser@000");
    assert!(result.is_err());
    if let Err(validation_error) = result {
      assert_eq!(
        validation_error.to_string(),
        "Username must only contain letters and numbers"
      );
    }
  }
=======
fn validate_ban_request(request: &BanRequest) -> Result<(), ValidationError> {
  let start_time: i64 = request.start_time;
  let end_time: i64 = request.end_time;

  if end_time < start_time {
    return Err(ValidationError::new(
      "Invalid reservation: start time: Start time is greater than end time",
    ));
  }

  Ok(())
}

#[cfg(test)]
mod tests {
  use super::*;
  use regex::Regex;
  use sqlx::sqlite;
  use std::str::FromStr;

  #[test]
  fn test_register_request() {
    // Valid
    let valid_request = RegisterRequest {
      user_name: "testuser".to_string(),
      password: "testpassword".to_string(),
      email: "test@email.ntou.edu.tw".to_string(),
    };

    assert!(valid_request.validate().is_ok());

    // Invalid
    let invalid_username_request = RegisterRequest {
      user_name: "!testuser".to_string(),
      password: "testpassword".to_string(),
      email: "test@email.ntou.edu.tw".to_string(),
    };
    assert!(invalid_username_request.validate().is_err());

    let invalid_password_request = RegisterRequest {
      user_name: "testuser".to_string(),
      password: "test".to_string(),
      email: "test@email.ntou.edu.tw".to_string(),
    };
    assert!(invalid_password_request.validate().is_err());

    let invalid_email_request = RegisterRequest {
      user_name: "testuser".to_string(),
      password: "testpassword".to_string(),
      email: "invalid_email".to_string(),
    };
    assert!(invalid_email_request.validate().is_err());
  }

  #[test]
  fn test_user_role_to_string() {
    let regular_user = UserRole::RegularUser;
    assert_eq!(regular_user.to_string(), "RegularUser");

    let admin = UserRole::Admin;
    assert_eq!(admin.to_string(), "Admin");
  }

  #[test]
  fn test_user_role_from_str() {
    let regular_user_str = "RegularUser";
    let regular_user_result = UserRole::from_str(regular_user_str);
    assert!(regular_user_result.is_ok());
    assert_eq!(regular_user_result.unwrap(), UserRole::RegularUser);

    let admin_str = "Admin";
    let admin_result = UserRole::from_str(admin_str);
    assert!(admin_result.is_ok());
    assert_eq!(admin_result.unwrap(), UserRole::Admin);

    let test_str = "NotAUserRole";
    let test_result = UserRole::from_str(test_str);
    assert!(test_result.is_err());
  }

  // Test validate_username function
  #[test]
  fn test_validate_username() {
    // Valid
    assert!(validate_username("testuser").is_ok());
    assert!(validate_username("testuser123").is_ok());
    // Invalid
    assert!(validate_username("testuser!").is_err());
    assert!(validate_username("test user ").is_err());
  }

  #[test]
  fn test_login_request_validation() {
    // Valid
    let valid_request = LoginRequest {
      user_name: "testuser".to_string(),
      password: "validpassword".to_string(),
    };

    assert!(valid_request.validate().is_ok());

    // Invalid username
    let invalid_username_request = LoginRequest {
      user_name: "!testuser!".to_string(),
      password: "testpassword".to_string(),
    };

    assert!(invalid_username_request.validate().is_err());

    // Invalid password
    let invalid_password_request = LoginRequest {
      user_name: "testuser".to_string(),
      password: "test".to_string(),
    };

    assert!(invalid_password_request.validate().is_err());
  }

  #[test]
  fn test_from_row() {}
>>>>>>> ff87c62b
}<|MERGE_RESOLUTION|>--- conflicted
+++ resolved
@@ -31,9 +31,6 @@
   pub password: String,
 }
 
-<<<<<<< HEAD
-#[derive(Debug, Serialize, Deserialize, PartialEq)]
-=======
 #[derive(Debug, Serialize, Deserialize, Validate)]
 #[validate(schema(function = "validate_ban_request", skip_on_field_errors = false))]
 pub struct BanRequest {
@@ -50,7 +47,6 @@
 }
 
 #[derive(Debug, Serialize, Deserialize, Clone, PartialEq)]
->>>>>>> ff87c62b
 pub enum UserRole {
   RegularUser,
   Admin,
@@ -134,156 +130,6 @@
   Ok(())
 }
 
-<<<<<<< HEAD
-//TEST
-#[cfg(test)]
-mod tests {
-  use super::*;
-
-  #[test]
-  fn test_user() {
-    // valid user
-    let user = User {
-      user_name: "istestuser".to_string(),
-      password: "istestpassword".to_string(),
-      email: "istestemail@mail.ntou.edu.tw".to_string(),
-    };
-    assert!(
-      user.validate().is_ok(),
-      "Error: {:?}",
-      user.validate().err()
-    );
-    // invalid user
-    let user = User {
-      user_name: "".to_string(),
-      password: "testpw".to_string(),
-      email: "istestemail".to_string(),
-    };
-    assert!(user.validate().is_err(), "Error");
-    if let Err(errors) = user.validate() {
-      assert_eq!(errors.field_errors().len(), 3); // error for username field
-    }
-
-    let user = User {
-      user_name: "istestuseristestuseristestuser".to_string(),
-      password: "istestpasswordistestpasswordistestpassword".to_string(),
-      email: "istestemail".to_string(),
-    };
-    assert!(user.validate().is_err(), "Error");
-    if let Err(errors) = user.validate() {
-      assert_eq!(errors.field_errors().len(), 3); // error for username field
-    }
-  }
-
-  #[test]
-  fn test_user_info() {
-    let user = UserInfo {
-      user_name: "istestuser".to_string(),
-      password: "istestpassword".to_string(),
-      email: "istestemail@mail.ntou.edu.tw".to_string(),
-      user_role: UserRole::RegularUser,
-      verified: true,
-    };
-
-    assert_eq!(user.user_name, "istestuser");
-    assert_eq!(user.password, "istestpassword");
-    assert_eq!(user.email, "istestemail@mail.ntou.edu.tw");
-    assert_eq!(user.user_role, UserRole::RegularUser);
-    assert_eq!(user.verified, true);
-
-    let user = UserInfo {
-      user_name: "istestuser".to_string(),
-      password: "istestpassword".to_string(),
-      email: "istestemail@mail.ntou.edu.tw".to_string(),
-      user_role: UserRole::RegularUser,
-      verified: false,
-    };
-
-    assert_eq!(user.user_name, "istestuser");
-    assert_eq!(user.password, "istestpassword");
-    assert_eq!(user.email, "istestemail@mail.ntou.edu.tw");
-    assert_eq!(user.user_role, UserRole::RegularUser);
-    assert_eq!(user.verified, false);
-  }
-
-  #[test]
-  fn test_login_creds() {
-    // valid
-    let login_creds = LoginCreds {
-      user_name: "istestuser".to_string(),
-      password: "istestpassword".to_string(),
-    };
-    assert!(login_creds.validate().is_ok());
-
-    // invalid
-    let login_creds = LoginCreds {
-      user_name: "".to_string(),      // Invalid username
-      password: "testpw".to_string(), // Invalid password
-    };
-
-    assert!(login_creds.validate().is_err());
-    if let Err(errors) = login_creds.validate() {
-      assert_eq!(errors.field_errors().len(), 2); // Expecting errors for both fields
-    }
-  }
-
-  #[test]
-  fn test_column_result() {
-    let result = UserRole::column_result(ValueRef::Text("RegularUser".as_bytes()));
-    assert_eq!(result, Ok(UserRole::RegularUser));
-
-    let result = UserRole::column_result(ValueRef::Text("Admin".as_bytes()));
-    assert_eq!(result, Ok(UserRole::Admin));
-
-    let result = UserRole::column_result(ValueRef::Text("Invalid".as_bytes()));
-    assert!(result.is_err());
-  }
-
-  #[test]
-  fn test_to_string() {
-    assert_eq!(UserRole::RegularUser.to_string(), "RegularUser".to_owned());
-
-    assert_eq!(UserRole::Admin.to_string(), "Admin".to_owned());
-  }
-
-  #[test]
-  fn test_from_str() {
-    assert_eq!(
-      UserRole::from_str("RegularUser").unwrap(),
-      UserRole::RegularUser
-    );
-
-    assert_eq!(UserRole::from_str("Admin").unwrap(), UserRole::Admin);
-
-    assert!(UserRole::from_str("Invalid").is_err());
-  }
-
-  #[test]
-  fn test_validate_username() {
-    // Valid username
-    let result = validate_username("istestuser000");
-    assert!(result.is_ok());
-
-    // Invalid username
-    let result = validate_username("istestuser 000");
-    assert!(result.is_err());
-    if let Err(validation_error) = result {
-      assert_eq!(
-        validation_error.to_string(),
-        "Username must only contain letters and numbers"
-      );
-    }
-
-    let result = validate_username("istestuser@000");
-    assert!(result.is_err());
-    if let Err(validation_error) = result {
-      assert_eq!(
-        validation_error.to_string(),
-        "Username must only contain letters and numbers"
-      );
-    }
-  }
-=======
 fn validate_ban_request(request: &BanRequest) -> Result<(), ValidationError> {
   let start_time: i64 = request.start_time;
   let end_time: i64 = request.end_time;
@@ -404,5 +250,4 @@
 
   #[test]
   fn test_from_row() {}
->>>>>>> ff87c62b
 }